---
## used by: galaxyproject.galaxy
base_app_main: &BASE_APP_MAIN
  # The directory that will be prepended to relative paths in options
  # specifying other Galaxy config files (e.g. datatypes_config_file).
  # Defaults to the directory in which galaxy.yml is located.
  config_dir: "{{ galaxy_config_dir }}"

  # The directory that will be prepended to relative paths in options
  # specifying config files controlled by Galaxy (such as
  # shed_tool_config_file, etc.). Must be writable by the user running
  # Galaxy.  Defaults to `<config_dir>/` if running Galaxy from source
  # or `<data_dir>/config` otherwise.
  managed_config_dir: "{{ galaxy_mutable_config_dir }}"

  # The directory that will be prepended to relative paths in options
  # specifying Galaxy data/cache directories and files (such as the
  # default SQLite database, file_path, etc.). Defaults to `database/`
  # if running Galaxy from source or `<config_dir>/data` otherwise.
  data_dir: "{{ galaxy_mutable_data_dir }}"

  # Top level cache directory. Any other cache directories
  # (tool_cache_data_dir, template_cache_path, etc.) should be
  # subdirectories.
  # The value of this option will be resolved with respect to
  # <data_dir>.
  #cache_dir: cache

  # By default, Galaxy uses a SQLite database at
  # '<data_dir>/universe.sqlite'.  You may use a SQLAlchemy connection
  # string to specify an external database instead.
  # Sample default
  # 'sqlite:///<data_dir>/universe.sqlite?isolation_level=IMMEDIATE'
  database_connection: "{{ galaxy_db_connection }}"

  # If the server logs errors about not having enough database pool
  # connections, you will want to increase these values, or consider
  # running more Galaxy processes.
  database_engine_option_pool_size: 20

  # If the server logs errors about not having enough database pool
  # connections, you will want to increase these values, or consider
  # running more Galaxy processes.
  database_engine_option_max_overflow: 20

  # If using MySQL and the server logs the error "MySQL server has gone
  # away", you will want to set this to some positive value (7200 should
  # work).
  #database_engine_option_pool_recycle: -1

  # If large database query results are causing memory or response time
  # issues in the Galaxy process, leave the result on the server
  # instead.  This option is only available for PostgreSQL and is highly
  # recommended.
  # database_engine_option_server_side_cursors: "False"

  # Log all database transactions, can be useful for debugging and
  # performance profiling.  Logging is done via Python's 'logging'
  # module under the qualname
  # 'galaxy.model.orm.logging_connection_proxy'
  #database_query_profiling_proxy: false

  # If auto-creating a postgres database on startup - it can be based on
  # an existing template database. This will set that. This is probably
  # only useful for testing but documentation is included here for
  # completeness.
  #database_template: null

  # Log number of SQL queries executed and total time spent dispatching
  # SQL statements for each web request. If statsd is also enabled this
  # information will be logged there as well. This should be considered
  # somewhat experimental, we are unsure of the performance costs of
  # running this in production. This is useful information for
  # optimizing database interaction performance. Similar information can
  # be obtained on a per-request basis by enabling the sql_debug
  # middleware and adding sql_debug=1 to a request string.
  #database_log_query_counts: false

  # Slow query logging.  Queries slower than the threshold indicated
  # below will be logged to debug.  A value of '0' is disabled.  For
  # example, you would set this to .005 to log all queries taking longer
  # than 5 milliseconds.
  slow_query_log_threshold: 2

  # Enables a per request sql debugging option. If this is set to true,
  # append ?sql_debug=1 to web request URLs to enable detailed logging
  # on the backend of SQL queries generated during that request. This is
  # useful for debugging slow endpoints during development.
  #enable_per_request_sql_debugging: false

  # By default, Galaxy will use the same database to track user data and
  # tool shed install data.  There are many situations in which it is
  # valuable to separate these - for instance bootstrapping fresh Galaxy
  # instances with pretested installs.  The following option can be used
  # to separate the tool shed install database (all other options listed
  # above but prefixed with ``install_`` are also available).
  # Defaults to the value of the 'database_connection' option.
  #install_database_connection: null

  # Setting the following option to true will cause Galaxy to
  # automatically migrate the database forward after updates. This is
  # not recommended for production use.
  #database_auto_migrate: false

  # Wait for database to become available instead of failing
  # immediately.
  #database_wait: false

  # Number of attempts before failing if database_wait is enabled.
  #database_wait_attempts: 60

  # Time to sleep between attempts if database_wait is enabled (in
  # seconds).
  #database_wait_sleep: 1.0

  # Time (in seconds) between attempts to remove old rows from the
  # history_audit database table. Set to 0 to disable pruning.
  #history_audit_table_prune_interval: 3600

  # Where dataset files are stored. It must be accessible at the same
  # path on any cluster nodes that will run Galaxy jobs, unless using
  # Pulsar. The default value has been changed from 'files' to 'objects'
  # as of 20.05; however, Galaxy will first check if the 'files'
  # directory exists before using 'objects' as the default.
  # The value of this option will be resolved with respect to
  # <data_dir>.
  #file_path: objects

  # Where temporary files are stored. It must be accessible at the same
  # path on any cluster nodes that will run Galaxy jobs, unless using
  # Pulsar.
  # The value of this option will be resolved with respect to
  # <data_dir>.
  new_file_path: /data/jwd04/tmp

  # Maximum size of uploadable files, specified in bytes (default:
  # 100GB). This value is ignored if an external upload server is
  # configured.
  #maximum_upload_file_size: 107374182400

  # Tool config files, defines what tools are available in Galaxy. Tools
  # can be locally developed or installed from Galaxy tool sheds.
  # (config/tool_conf.xml.sample will be used if left unset and
  # config/tool_conf.xml does not exist). Can be a single file, a list
  # of files, or (for backwards compatibility) a comma-separated list of
  # files.
  # The value of this option will be resolved with respect to
  # <config_dir>.
  tool_config_file: "{{ galaxy_config_dir }}/tool_conf.xml,{{ galaxy_config_dir }}/nagios_tool_conf.xml"

  # Tool config file for tools installed from the Galaxy Tool Shed. Must
  # be writable by Galaxy and generally should not be edited by hand. In
  # older Galaxy releases, this file was part of the tool_config_file
  # option. It is still possible to specify this file (and other
  # shed-enabled tool config files) in tool_config_file, but in the
  # standard case of a single shed-enabled tool config, this option is
  # preferable. This file will be created automatically upon tool
  # installation, whereas Galaxy will fail to start if any files in
  # tool_config_file cannot be read.
  # The value of this option will be resolved with respect to
  # <managed_config_dir>.
  shed_tool_config_file: "{{ galaxy_shed_tool_conf_file }}"

  # This option is deprecated. In previous releases this file was
  # maintained by tool migration scripts that are no longer part of the
  # code base. The option remains as a placeholder for deployments where
  # these scripts were previously run and such a file exists.
  # The value of this option will be resolved with respect to
  # <managed_config_dir>.
  migrated_tools_config: "{{ galaxy_config_dir }}/migrated_tools_conf.xml"

  # File that contains the XML section and tool tags from all tool panel
  # config files integrated into a single file that defines the tool
  # panel layout.  This file can be changed by the Galaxy administrator
  # to alter the layout of the tool panel.  If not present, Galaxy will
  # create it.
  # The value of this option will be resolved with respect to
  # <managed_config_dir>.
  integrated_tool_panel_config: "{{ galaxy_mutable_config_dir }}/integrated_tool_panel.xml"

  # Default path to the directory containing the tools defined in
  # tool_conf.xml. Other tool config files must include the tool_path as
  # an attribute in the <toolbox> tag.
  #tool_path: tools

  # Various dependency resolver configuration parameters will have
  # defaults set relative to this path, such as the default conda
  # prefix, default Galaxy packages path, legacy tool shed dependencies
  # path, and the dependency cache directory.
  # Set the string to null to explicitly disable tool dependency
  # handling. If this option is set to none or an invalid path,
  # installing tools with dependencies from the Tool Shed or in Conda
  # will fail.
  # The value of this option will be resolved with respect to
  # <data_dir>.
  tool_dependency_dir: /usr/local/tools

  # Specifies the path to the standalone dependency resolvers
  # configuration file. This configuration can now be specified directly
  # in the Galaxy configuration, see the description of the
  # 'dependency_resolvers' option for details.
  # The value of this option will be resolved with respect to
  # <config_dir>.
  dependency_resolvers_config_file: "{{ galaxy_config_dir }}/dependency_resolvers_conf.xml"

  # conda_prefix is the location on the filesystem where Conda packages
  # and environments are installed.
  # Sample default '<tool_dependency_dir>/_conda'
  conda_prefix: "/usr/local/tools/_conda"

  # Override the Conda executable to use, it will default to the one on
  # the PATH (if available) and then to <conda_prefix>/bin/conda
  #conda_exec: null

  # Pass debug flag to conda commands.
  #conda_debug: false

  # conda channels to enable by default
  # (https://conda.io/docs/user-guide/tasks/manage-channels.html)
  conda_ensure_channels: "iuc,conda-forge,bioconda,defaults,bgruening"

  # Use locally-built conda packages.
  #conda_use_local: false

  # Set to true to instruct Galaxy to look for and install missing tool
  # dependencies before each job runs.
  conda_auto_install: "False"

  # Set to true to instruct Galaxy to install Conda from the web
  # automatically if it cannot find a local copy and conda_exec is not
  # configured.
  #conda_auto_init: true

  # You must set this to true if conda_prefix and job_working_directory
  # are not on the same volume, or some conda dependencies will fail to
  # execute at job runtime. Conda will copy packages content instead of
  # creating hardlinks or symlinks. This will prevent problems with some
  # specific packages (perl, R), at the cost of extra disk space usage
  # and extra time spent copying packages.
  conda_copy_dependencies: "True"

  # Path to a file that provides a mapping from abstract packages to
  # concrete conda packages. See `config/local_conda_mapping.yml.sample`
  # for examples.
  # The value of this option will be resolved with respect to
  # <config_dir>.
  #local_conda_mapping_file: local_conda_mapping.yml

  # Path to a file that provides a mapping from abstract packages to
  # locally installed modules. See
  # `config/environment_modules_mapping.yml.sample` for examples.
  # The value of this option will be resolved with respect to
  # <config_dir>.
  #modules_mapping_files: environment_modules_mapping.yml

  # Certain dependency resolvers (namely Conda) take a considerable
  # amount of time to build an isolated job environment in the
  # job_working_directory if the job working directory is on a network
  # share.  Set this option to true to cache the dependencies in a
  # folder. This option is beta and should only be used if you
  # experience long waiting times before a job is actually submitted to
  # your cluster.
  # This only affects tools where some requirements can be resolved but
  # not others, most modern best practice tools can use prebuilt
  # environments in the Conda directory.
  use_cached_dependency_manager: "True"

  # By default the tool_dependency_cache_dir is the _cache directory of
  # the tool dependency directory.
  # Sample default '<tool_dependency_dir>/_cache'
  #tool_dependency_cache_dir: null

  # By default, when using a cached dependency manager, the dependencies
  # are cached when installing new tools and when using tools for the
  # first time. Set this to false if you prefer dependencies to be
  # cached only when installing new tools.
  #precache_dependencies: true

  # File containing the Galaxy Tool Sheds that should be made available
  # to install from in the admin interface (.sample used if default does
  # not exist).
  # The value of this option will be resolved with respect to
  # <config_dir>.
  tool_sheds_config_file: "{{ galaxy_config_dir }}/tool_sheds_conf.xml"

  # This option controls whether legacy datatypes are loaded from
  # installed tool shed repositories. We're are in the process of
  # disabling Tool Shed datatypes. This option with a default of true
  # will be added in 22.01, we will disable the datatypes on the big
  # public servers during that release. This option will be switched to
  # False by default in 22.05 and this broken functionality will be
  # removed all together during some future release.
  load_tool_shed_datatypes: false

  # Enables user preferences and api endpoint for the beacon
  # integration.
  enable_beacon_integration: true

  # Monitor the tools and tool directories listed in any tool config
  # file specified in tool_config_file option.  If changes are found,
  # tools are automatically reloaded. Watchdog (
  # https://pypi.org/project/watchdog/ ) must be installed and available
  # to Galaxy to use this option. Other options include 'auto' which
  # will attempt to watch tools if the watchdog library is available but
  # won't fail to load Galaxy if it is not and 'polling' which will use
  # a less efficient monitoring scheme that may work in wider range of
  # scenarios than the watchdog default.
  #watch_tools: 'false'

  # Monitor dynamic job rules. If changes are found, rules are
  # automatically reloaded. Takes the same values as the 'watch_tools'
  # option.
  watch_job_rules: "true"

  # Monitor a subset of options in the core configuration file (See
  # RELOADABLE_CONFIG_OPTIONS in lib/galaxy/config/__init__.py).  If
  # changes are found, modified options are automatically reloaded.
  # Takes the same values as the 'watch_tools' option.
  watch_core_config: "true"

  # Monitor the interactive tours directory specified in the
  # 'tour_config_dir' option. If changes are found, modified tours are
  # automatically reloaded. Takes the same values as the 'watch_tools'
  # option.
  #watch_tours: 'false'

  # Location of files available for a short time as downloads (short
  # term storage). This directory is exclusively used for serving
  # dynamically generated downloadable content. Galaxy may uses the
  # new_file_path parameter as a general temporary directory and that
  # directory should be monitored by a tool such as tmpwatch in
  # production environments. short_term_storage_dir on the other hand is
  # monitored by Galaxy's task framework and should not require such
  # external tooling.
  # The value of this option will be resolved with respect to
  # <cache_dir>.
  #short_term_storage_dir: short_term_web_storage

  # Default duration before short term web storage files will be cleaned
  # up by Galaxy tasks (in seconds). The default duration is 1 day.
  #short_term_storage_default_duration: 86400

  # The maximum duration short term storage files can hosted before they
  # will be marked for clean up.  The default setting of 0 indicates no
  # limit here.
  #short_term_storage_maximum_duration: 0

  # How many seconds between instances of short term storage being
  # cleaned up in default Celery task configuration.
  #short_term_storage_cleanup_interval: 3600

  # Configured FileSource plugins.
  # The value of this option will be resolved with respect to
  # <config_dir>.
  #file_sources_config_file: file_sources_conf.yml

  # FileSource plugins described embedded into Galaxy's config.
  #file_sources: null

  # Enable Galaxy to fetch containers registered with quay.io generated
  # from tool requirements resolved through Conda. These containers
  # (when available) have been generated using mulled -
  # https://github.com/mulled. Container availability will vary by tool,
  # this option will only be used for job destinations with Docker or
  # Singularity enabled.
  enable_mulled_containers: "True"

  # Container resolvers configuration. Set up a file describing
  # container resolvers to use when discovering containers for Galaxy.
  # If this is set to None, the default container resolvers loaded is
  # determined by enable_mulled_containers. For available options see
  # config/container_resolvers_conf.xml.sample.
  container_resolvers_config_file: "{{ galaxy_config_dir }}/container_resolvers_conf.xml"

  # Rather than specifying a container_resolvers_config_file, the
  # definition of the resolvers to enable can be embedded into Galaxy's
  # config with this option. This has no effect if a
  # container_resolvers_config_file is used. Takes the same options that
  # can be set in container_resolvers_config_file.
  #container_resolvers: null

  # involucro is a tool used to build Docker or Singularity containers
  # for tools from Conda dependencies referenced in tools as
  # `requirement` s. The following path is the location of involucro on
  # the Galaxy host. This is ignored if the relevant container resolver
  # isn't enabled, and will install on demand unless involucro_auto_init
  # is set to false.
  # The value of this option will be resolved with respect to
  # <tool_dependency_dir>.
  #involucro_path: involucro

  # Install involucro as needed to build Docker or Singularity
  # containers for tools. Ignored if relevant container resolver is not
  # used.
  #involucro_auto_init: true

  # Conda channels to use when building Docker or Singularity containers
  # using involucro.
  #mulled_channels: conda-forge,bioconda

  # Enable automatic polling of relative tool sheds to see if any
  # updates are available for installed repositories.  Ideally only one
  # Galaxy server process should be able to check for repository
  # updates.  The setting for hours_between_check should be an integer
  # between 1 and 24.
  #enable_tool_shed_check: false

  # Enable automatic polling of relative tool sheds to see if any
  # updates are available for installed repositories.  Ideally only one
  # Galaxy server process should be able to check for repository
  # updates.  The setting for hours_between_check should be an integer
  # between 1 and 24.
  #hours_between_check: 12

  # XML config file that contains data table entries for the
  # ToolDataTableManager.  This file is manually # maintained by the
  # Galaxy administrator (.sample used if default does not exist).
  # The value of this option will be resolved with respect to
  # <config_dir>.
  tool_data_table_config_path: "{{ galaxy_config_dir }}/tool_data_table_conf.xml"

  # XML config file that contains additional data table entries for the
  # ToolDataTableManager.  This file is automatically generated based on
  # the current installed tool shed repositories that contain valid
  # tool_data_table_conf.xml.sample files.  At the time of installation,
  # these entries are automatically added to the following file, which
  # is parsed and applied to the ToolDataTableManager at server start
  # up.
  # The value of this option will be resolved with respect to
  # <managed_config_dir>.
  shed_tool_data_table_config: "{{ galaxy_mutable_config_dir }}/shed_tool_data_table_conf.xml"

  # Directory where data used by tools is located.  See the samples in
  # that directory and the Galaxy Community Hub for help:
  # https://galaxyproject.org/admin/data-integration
  tool_data_path: "{{ galaxy_root }}/tool-data"

  # Directory where Tool Data Table related files will be placed when
  # installed from a ToolShed. Defaults to the value of the
  # 'tool_data_path' option.
  shed_tool_data_path: "{{ galaxy_root }}/tool-data/"

  # Monitor the tool_data and shed_tool_data_path directories. If
  # changes in tool data table files are found, the tool data tables for
  # that data manager are automatically reloaded. Watchdog (
  # https://pypi.org/project/watchdog/ ) must be installed and available
  # to Galaxy to use this option. Other options include 'auto' which
  # will attempt to use the watchdog library if it is available but
  # won't fail to load Galaxy if it is not and 'polling' which will use
  # a less efficient monitoring scheme that may work in wider range of
  # scenarios than the watchdog default.
  #watch_tool_data_dir: 'false'

  # File containing refgenie configuration, e.g.
  # /path/to/genome_config.yaml. Can be used by refgenie backed tool
  # data tables.
  #refgenie_config_file: null

  # File that defines the builds (dbkeys) available at sites used by
  # display applications and the URL to those sites.
  # The value of this option will be resolved with respect to
  # <config_dir>.
  build_sites_config_file: "{{ galaxy_config_dir }}/build_sites.yml"

  # File containing old-style genome builds.
  # The value of this option will be resolved with respect to
  # <tool_data_path>.
  builds_file_path: "{{ galaxy_config_dir }}/builds.txt"

  # Directory where chrom len files are kept, currently mainly used by
  # trackster.
  # The value of this option will be resolved with respect to
  # <tool_data_path>.
  #len_file_path: shared/ucsc/chrom

  # Datatypes config file(s), defines what data (file) types are
  # available in Galaxy (.sample is used if default does not exist).  If
  # a datatype appears in multiple files, the last definition is used
  # (though the first sniffer is used so limit sniffer definitions to
  # one file).
  # The value of this option will be resolved with respect to
  # <config_dir>.
  datatypes_config_file: "{{ galaxy_config_dir }}/datatypes_conf.xml"

  # Enable sniffing of compressed datatypes. This can be
  # configured/overridden on a per-datatype basis in the
  # datatypes_conf.xml file. With this option set to false the
  # compressed datatypes will be unpacked before sniffing.
  #sniff_compressed_dynamic_datatypes_default: true

  # Disable the 'Auto-detect' option for file uploads
  #datatypes_disable_auto: false

  # Visualizations config directory: where to look for individual
  # visualization plugins.  The path is relative to the Galaxy root dir.
  # To use an absolute path begin the path with '/'.  This is a
  # comma-separated list.
  #visualization_plugins_directory: config/plugins/visualizations

  # Interactive tour directory: where to store interactive tour
  # definition files. Galaxy ships with several basic interface tours
  # enabled, though a different directory with custom tours can be
  # specified here. The path is relative to the Galaxy root dir.  To use
  # an absolute path begin the path with '/'.  This is a comma-separated
  # list.
  tour_config_dir: "config/plugins/tours,{{ galaxy_tour_dir }}"

  # Webhooks directory: where to store webhooks - plugins to extend the
  # Galaxy UI. By default none will be loaded.  Set to
  # config/plugins/webhooks/demo to load Galaxy's demo webhooks.  To use
  # an absolute path begin the path with '/'.  This is a comma-separated
  # list. Add test/functional/webhooks to this list to include the demo
  # webhooks used to test the webhook framework.
  webhooks_dir: "{{ galaxy_webhook_dir }}"

  # Each job is given a unique empty directory as its current working
  # directory. This option defines in what parent directory those
  # directories will be created.
  # The value of this option will be resolved with respect to
  # <data_dir>.
  job_working_directory: /data/jwd01/main

  # If using a cluster, Galaxy will write job scripts and stdout/stderr
  # to this directory.
  # The value of this option will be resolved with respect to
  # <data_dir>.
  #cluster_files_directory: pbs

  # Mako templates are compiled as needed and cached for reuse, this
  # directory is used for the cache
  # The value of this option will be resolved with respect to
  # <cache_dir>.
  #template_cache_path: compiled_templates

  # Set to false to disable various checks Galaxy will do to ensure it
  # can run job scripts before attempting to execute or submit them.
  #check_job_script_integrity: true

  # Number of checks to execute if check_job_script_integrity is
  # enabled.
  check_job_script_integrity_count: 35

  # Time to sleep between checks if check_job_script_integrity is
  # enabled (in seconds).
  #check_job_script_integrity_sleep: 0.25

  # Set the default shell used by non-containerized jobs Galaxy-wide.
  # This defaults to bash for all jobs and can be overridden at the
  # destination level for heterogeneous clusters. conda job resolution
  # requires bash or zsh so if this is switched to /bin/sh for instance
  # - conda resolution should be disabled. Containerized jobs always use
  # /bin/sh - so more maximum portability tool authors should assume
  # generated commands run in sh.
  #default_job_shell: /bin/bash

  # Whether to enable the tool document cache. This cache stores
  # expanded XML strings. Enabling the tool cache results in slightly
  # faster startup times. The tool cache is backed by a SQLite database,
  # which cannot be stored on certain network disks. The cache location
  # is configurable using the ``tool_cache_data_dir`` setting, but can
  # be disabled completely here.
  #enable_tool_document_cache: false

  # Tool related caching. Fully expanded tools and metadata will be
  # stored at this path. Per tool_conf cache locations can be configured
  # in (``shed_``)tool_conf.xml files using the tool_cache_data_dir
  # attribute.
  # The value of this option will be resolved with respect to
  # <cache_dir>.
  #tool_cache_data_dir: tool_cache

  # Directory in which the toolbox search index is stored. The value of
  # this option will be resolved with respect to <data_dir>.
  #tool_search_index_dir: tool_search_index

  # Set this to true to delay parsing of tool inputs and outputs until
  # they are needed. This results in faster startup times but uses more
  # memory when using forked Galaxy processes.
  #delay_tool_initialization: false

  # Point Galaxy at a repository consisting of a copy of the bio.tools
  # database (e.g. https://github.com/bio-tools/content/) to resolve
  # bio.tools data for tool metadata.
  #biotools_content_directory: null

  # Set this to true to attempt to resolve bio.tools metadata for tools
  # for tool not resovled via biotools_content_directory.
  #biotools_use_api: false

  # bio.tools web service request related caching. The type of beaker
  # cache used.
  #biotools_service_cache_type: file

  # bio.tools web service request related caching. The data directory to
  # point beaker cache at.
  # The value of this option will be resolved with respect to
  # <cache_dir>.
  #biotools_service_cache_data_dir: biotools/data

  # bio.tools web service request related caching. The lock directory to
  # point beaker cache at.
  # The value of this option will be resolved with respect to
  # <cache_dir>.
  #biotools_service_cache_lock_dir: biotools/locks

  # Citation related caching.  Tool citations information maybe fetched
  # from external sources such as https://doi.org/ by Galaxy - the
  # following parameters can be used to control the caching used to
  # store this information.
  #citation_cache_type: file

  # Citation related caching.  Tool citations information maybe fetched
  # from external sources such as https://doi.org/ by Galaxy - the
  # following parameters can be used to control the caching used to
  # store this information.
  # The value of this option will be resolved with respect to
  # <cache_dir>.
  #citation_cache_data_dir: citations/data

  # Citation related caching.  Tool citations information maybe fetched
  # from external sources such as https://doi.org/ by Galaxy - the
  # following parameters can be used to control the caching used to
  # store this information.
  # The value of this option will be resolved with respect to
  # <cache_dir>.
  #citation_cache_lock_dir: citations/locks

  # Mulled resolution caching. Mulled resolution uses external APIs of
  # quay.io, these requests are caching using this and the following
  # parameters
  #mulled_resolution_cache_type: file

  # Data directory used by beaker for caching mulled resolution
  # requests.
  # The value of this option will be resolved with respect to
  # <cache_dir>.
  #mulled_resolution_cache_data_dir: mulled/data

  # Lock directory used by beaker for caching mulled resolution
  # requests.
  # The value of this option will be resolved with respect to
  # <cache_dir>.
  #mulled_resolution_cache_lock_dir: mulled/locks

  # Seconds until the beaker cache is considered old and a new value is
  # created.
  #mulled_resolution_cache_expire: 3600

  # Configuration file for the object store If this is set and exists,
  # it overrides any other objectstore settings.
  # The value of this option will be resolved with respect to
  # <config_dir>.
  object_store_config_file: "{{ galaxy_config_dir }}/object_store_conf.xml"

  # What Dataset attribute is used to reference files in an ObjectStore
  # implementation, this can be 'uuid' or 'id'. The default will depend
  # on how the object store is configured, starting with 20.05 Galaxy
  # will try to default to 'uuid' if it can be sure this is a new Galaxy
  # instance - but the default will be 'id' in many cases. In
  # particular, if the name of the directory set in <file_path> is
  # `objects`, the default will be set to 'uuid', otherwise it will be
  # 'id'.
  #object_store_store_by: null

  # Galaxy sends mail for various things: subscribing users to the
  # mailing list if they request it, password resets, reporting dataset
  # errors, and sending activation emails. To do this, it needs to send
  # mail through an SMTP server, which you may define here (host:port).
  # Galaxy will automatically try STARTTLS but will continue upon
  # failure.
  smtp_server: smtp.informatik.uni-freiburg.de

  # If your SMTP server requires a username and password, you can
  # provide them here (password in cleartext here, but if your server
  # supports STARTTLS it will be sent over the network encrypted).
  smtp_username: "{{ smtp_username }}"

  # If your SMTP server requires a username and password, you can
  # provide them here (password in cleartext here, but if your server
  # supports STARTTLS it will be sent over the network encrypted).
  smtp_password: "{{ smtp_password }}"

  # If your SMTP server requires SSL from the beginning of the
  # connection
  smtp_ssl: true

  # On the user registration form, users may choose to join a mailing
  # list. This is the address used to subscribe to the list. Uncomment
  # and leave empty if you want to remove this option from the user
  # registration form.
  # Example value 'galaxy-announce-join@lists.galaxyproject.org'
  #mailing_join_addr: null

  # The subject of the email sent to the mailing list join address. See
  # the `mailing_join_addr` option for more information.
  #mailing_join_subject: Join Mailing List

  # The body of the email sent to the mailing list join address. See the
  # `mailing_join_addr` option for more information.
  #mailing_join_body: Join Mailing List

  # Datasets in an error state include a link to report the error.
  # Those reports will be sent to this address.  Error reports are
  # disabled if no address is set.  Also this email is shown as a
  # contact to user in case of Galaxy misconfiguration and other events
  # user may encounter.
  error_email_to: galaxy@informatik.uni-freiburg.de

  # Email address to use in the 'From' field when sending emails for
  # account activations, workflow step notifications, password resets,
  # and tool error reports.  We recommend using a string in the
  # following format: Galaxy Project <galaxy-no-reply@example.com>. If
  # not configured, '<galaxy-no-reply@HOSTNAME>' will be used.
  email_from: "European Galaxy Team <galaxy-no-reply@informatik.uni-freiburg.de>"

  # This text will be inserted at the end of the activation email's
  # message, before the 'Your Galaxy Team' signature.
  #custom_activation_email_message: null

  # URL of the support resource for the galaxy instance.  Used in
  # activation emails.
  # Example value 'https://galaxyproject.org/'
  instance_resource_url: "https://galaxyproject.org/support"

  # E-mail domains blocklist is used for filtering out users that are
  # using disposable email addresses at registration.  If their
  # address's base domain matches any domain on the list, they are
  # refused registration. Address subdomains are ignored (both
  # 'name@spam.com' and 'name@foo.spam.com' will match 'spam.com').
  # Example value 'email_blocklist.conf'
  # The value of this option will be resolved with respect to
  # <config_dir>.
  email_domain_blocklist_file: "{{ galaxy_config_dir }}/email_domain_blocklist.conf"

  # E-mail domains allowlist is used to specify allowed email address
  # domains. If the list is non-empty and a user attempts registration
  # using an email address belonging to a domain that is not on the
  # list, registration will be denied. Unlike
  # <email_domain_allowlist_file> which matches the address's base
  # domain, here email addresses are matched against the full domain
  # (base + subdomain). This is a more restrictive option than
  # <email_domain_blocklist_file>, and therefore, in case
  # <email_domain_allowlist_file> is set and is not empty,
  # <email_domain_blocklist_file> will be ignored.
  # Example value 'email_allowlist.conf'
  # The value of this option will be resolved with respect to
  # <config_dir>.
  #email_domain_allowlist_file: null

  # Registration warning message is used to discourage people from
  # registering multiple accounts.  Applies mostly for the main Galaxy
  # instance. If no message specified the warning box will not be shown.
  registration_warning_message: Please register only one account - we provide this service free of charge and have limited computational resources. Multi-accounts are tracked and will be subjected to account termination and data deletion.

  # User account activation feature global flag.  If set to false, the
  # rest of the Account activation configuration is ignored and user
  # activation is disabled (i.e. accounts are active since
  # registration). The activation is also not working in case the SMTP
  # server is not defined.
  user_activation_on: "True"

  # Activation grace period (in hours).  Activation is not forced (login
  # is not disabled) until grace period has passed.  Users under grace
  # period can't run jobs. Enter 0 to disable grace period.
  activation_grace_period: 48

  # Shown in warning box to users that were not activated yet. In use
  # only if activation_grace_period is set.
  inactivity_box_content: Your account has not been activated yet.  Feel free to browse around and see what's available, but you won't be able to upload data or run jobs until you have verified your email address.

  # Password expiration period (in days). Users are required to change
  # their password every x days. Users will be redirected to the change
  # password screen when they log in after their password expires. Enter
  # 0 to disable password expiration.
  #password_expiration_period: 0

  # Allow users to manage their account data, change passwords or delete
  # their accounts.
  #enable_account_interface: true

  # Galaxy Session Timeout This provides a timeout (in minutes) after
  # which a user will have to log back in. A duration of 0 disables this
  # feature.
  #session_duration: 0

  # You can enter tracking code here to track visitor's behavior through
  # your Google Analytics account.  Example: UA-XXXXXXXX-Y
  #ga_code: null

  # Please enter the URL for the Plausible server (including https) so
  # this can be used for tracking with Plausible
  # (https://plausible.io/).
  #plausible_server: null

  # Please enter the URL for the Galaxy server so this can be used for
  # tracking with Plausible (https://plausible.io/).
  #plausible_domain: null

  # Please enter the URL for the Matomo server (including https) so this
  # can be used for tracking with Matomo (https://matomo.org/).
  #matomo_server: null

  # Please enter the site ID for the Matomo server so this can be used
  # for tracking with Matomo (https://matomo.org/).
  #matomo_site_id: null

  # Galaxy can display data at various external browsers.  These options
  # specify which browsers should be available.  URLs and builds
  # available at these browsers are defined in the specified files.
  # If use_remote_user is set to true, display application servers will
  # be denied access to Galaxy and so displaying datasets in these sites
  # will fail. display_servers contains a list of hostnames which should
  # be allowed to bypass security to display datasets.  Please be aware
  # that there are security implications if this is allowed.  More
  # details (including required changes to the proxy server config) are
  # available in the Apache proxy documentation on the Galaxy Community
  # Hub.
  # The list of servers in this sample config are for the UCSC Main,
  # Test and Archaea browsers, but the default if left commented is to
  # not allow any display sites to bypass security (you must uncomment
  # the line below to allow them).
  #display_servers: hgw1.cse.ucsc.edu,hgw2.cse.ucsc.edu,hgw3.cse.ucsc.edu,hgw4.cse.ucsc.edu,hgw5.cse.ucsc.edu,hgw6.cse.ucsc.edu,hgw7.cse.ucsc.edu,hgw8.cse.ucsc.edu,lowepub.cse.ucsc.edu

  # Set this to false to disable the old-style display applications that
  # are hardcoded into datatype classes. This may be desirable due to
  # using the new-style, XML-defined, display applications that have
  # been defined for many of the datatypes that have the old-style.
  # There is also a potential security concern with the old-style
  # applications, where a malicious party could provide a link that
  # appears to reference the Galaxy server, but contains a redirect to a
  # third-party server, tricking a Galaxy user to access said site.
  enable_old_display_applications: "false"

  # This flag enables an AWS cost estimate for every job based on their
  # runtime matrices. CPU, RAM and runtime usage is mapped against AWS
  # pricing table. Please note, that those numbers are only estimates.
  aws_estimate: true

  # Enable InteractiveTools.
  interactivetools_enable: true

  # Set this to false to redirect users of Interactive tools directly to
  # the Interactive tools proxy. `interactivetools_upstream_proxy`
  # should only be set to false in development.
  #interactivetools_upstream_proxy: true

  # Hostname and port of Interactive tools proxy. It is assumed to be
  # hosted on the same hostname and port as Galaxy by default.
  #interactivetools_proxy_host: null

  # Base path for interactive tools running at a subpath without a
  # subdomain. Defaults to "/".
  #interactivetools_base_path: /

  # Map for interactivetool proxy.
  # The value of this option will be resolved with respect to
  # <data_dir>.
  interactivetools_map: "{{ galaxy_mutable_data_dir }}/interactivetools_map.sqlite"

  # Prefix to use in the formation of the subdomain or path for
  # interactive tools
  #interactivetools_prefix: interactivetool

  # Shorten the uuid portion of the subdomain or path for interactive
  # tools. Especially useful for avoiding the need for wildcard
  # certificates by keeping subdomain under 63 chars
  #interactivetools_shorten_url: false

  # Galaxy Interactive Tools (GxITs) can be stopped from within the
  # Galaxy interface, killing the GxIT job without completing its
  # metadata setting post-job steps. In such a case it may be desirable
  # to set metadata on job outputs internally (in the Galaxy job handler
  # process). The default is is the value of
  # `retry_metadata_internally`, which defaults to `true`.
  #retry_interactivetool_metadata_internally: true

  # Show visualization tab and list in masthead.
  #visualizations_visible: true

  # Show a message box under the masthead.
  message_box_visible: false

  # Show a message box under the masthead.
  #message_box_content: '[TIP] Are you uploading large files? Give a try to the FTP service! Easier and faster. Instruction on <a href="https://galaxyproject.eu/ftp">https://galaxyproject.eu/ftp</a>'
  #message_box_content: '[EU infrastructure] 30.05.2022 - There is a performance issue with our main storage and this is affecting the readiness of the Galaxy service. We are investigating the source of the problem. '

  # Class of the message box under the masthead. Possible values are:
  # 'info' (the default), 'warning', 'error', 'done'.
  message_box_class: warning

  # Append "{brand}" text to the masthead.
  brand: Europe

  # Display the "Galaxy" text in the masthead.
  #display_galaxy_brand: true

  # Format string used when showing date and time information. The
  # string may contain: - the directives used by Python time.strftime()
  # function (see
  # https://docs.python.org/library/time.html#time.strftime), - $locale
  # (complete format string for the server locale), - $iso8601 (complete
  # format string as specified by ISO 8601 international   standard).
  #pretty_datetime_format: $locale (UTC)

  # Allow import of workflows from the TRS servers configured in the
  # specified YAML or JSON file. The file should be a list with 'id',
  # 'label', and 'api_url' for each entry. Optionally, 'link_url' and
  # 'doc' may be be specified as well for each entry.
  # If this is null (the default), a simple configuration containing
  # just Dockstore will be used.
  # The value of this option will be resolved with respect to
  # <config_dir>.
  trs_servers_config_file: "{{ galaxy_config_dir }}/trs_servers_conf.yml"

  # Server-wide default selection to use the legacy history during the
  # transition period, after which this option will disappear.  Users
  # will remain able to swap back and forth per their preference.
  #use_legacy_history: false

  # Location of the configuration file containing extra user
  # preferences.
  # The value of this option will be resolved with respect to
  # <config_dir>.
  user_preferences_extra_conf_path: "{{ galaxy_config_dir }}/user_preferences_extra_conf.yml"

  # Default localization for Galaxy UI. Allowed values are listed at the
  # end of client/src/nls/locale.js. With the default value (auto), the
  # locale will be automatically adjusted to the user's navigator
  # language. Users can override this settings in their user preferences
  # if the localization settings are enabled in
  # user_preferences_extra_conf.yml
  #default_locale: auto

  # URL prefix for Galaxy application. If Galaxy should be served under
  # a prefix set this to the desired prefix value.
  #galaxy_url_prefix: /

  # URL (with schema http/https) of the Galaxy instance as accessible
  # within your local network. This URL is used as a default by pulsar
  # file staging and Interactive Tool containers for communicating back
  # with Galaxy via the API.
  # If you plan to run Interactive Tools make sure the docker container
  # can reach this URL. For more details see
  # `job_conf.xml.interactivetools`.
  galaxy_infrastructure_url: https://usegalaxy.eu

  # If the above URL cannot be determined ahead of time in dynamic
  # environments but the port which should be used to access Galaxy can
  # be - this should be set to prevent Galaxy from having to guess.  For
  # example if Galaxy is sitting behind a proxy with REMOTE_USER enabled
  # - infrastructure shouldn't talk to Python processes directly and
  # this should be set to 80 or 443, etc... If unset this file will be
  # read for a server block defining a port corresponding to the webapp.
  #galaxy_infrastructure_web_port: 8080

  # The URL of the page to display in Galaxy's middle pane when loaded.
  # This can be an absolute or relative URL.
  #welcome_url: /static/welcome.html

  # The URL linked by the "Galaxy/brand" text.
  #logo_url: /

  # The brand image source.
  #logo_src: /static/favicon.png

  # The custom brand image source.
  #logo_src_secondary: null

  # The URL linked by the "Galaxy Help" link in the "Help" menu.
  helpsite_url: "https://help.galaxyproject.org/c/usegalaxy-eu-support"

  # The URL linked by the "Community Hub" link in the "Help" menu.
  wiki_url: https://galaxyproject.org/

  # The URL linked for quota information in the UI.
  #quota_url: https://galaxyproject.org/support/account-quotas/

  # The URL linked by the "Support" link in the "Help" menu.
  support_url: https://galaxyproject.org/support/

  # The URL linked by the "How to Cite Galaxy" link in the "Help" menu.
  #citation_url: https://galaxyproject.org/citing-galaxy

  # The URL linked by the "Galaxy Version" link in the "Help" menu.
  #release_doc_base_url: https://docs.galaxyproject.org/en/release_

  # The URL linked by the "Videos" link in the "Help" menu.
  #screencasts_url: https://www.youtube.com/c/galaxyproject

  # The URL linked by the "Terms and Conditions" link in the "Help"
  # menu, as well as on the user registration and login forms and in the
  # activation emails.
  terms_url: https://usegalaxy.eu/terms

  # Serve static content, which must be enabled if you're not serving it
  # via a proxy server.  These options should be self explanatory and so
  # are not documented individually.  You can use these paths (or ones
  # in the proxy server) to point to your own styles.
  #static_enabled: true

  # Serve static content, which must be enabled if you're not serving it
  # via a proxy server.  These options should be self explanatory and so
  # are not documented individually.  You can use these paths (or ones
  # in the proxy server) to point to your own styles.
  #static_cache_time: 360

  # Serve static content, which must be enabled if you're not serving it
  # via a proxy server.  These options should be self explanatory and so
  # are not documented individually.  You can use these paths (or ones
  # in the proxy server) to point to your own styles.
  #static_dir: static/

  # Serve static content, which must be enabled if you're not serving it
  # via a proxy server.  These options should be self explanatory and so
  # are not documented individually.  You can use these paths (or ones
  # in the proxy server) to point to your own styles.
  #static_images_dir: static/images

  # Serve static content, which must be enabled if you're not serving it
  # via a proxy server.  These options should be self explanatory and so
  # are not documented individually.  You can use these paths (or ones
  # in the proxy server) to point to your own styles.
  #static_favicon_dir: static/favicon.ico

  # Serve static content, which must be enabled if you're not serving it
  # via a proxy server.  These options should be self explanatory and so
  # are not documented individually.  You can use these paths (or ones
  # in the proxy server) to point to your own styles.
  #static_scripts_dir: static/scripts/

  # Serve static content, which must be enabled if you're not serving it
  # via a proxy server.  These options should be self explanatory and so
  # are not documented individually.  You can use these paths (or ones
  # in the proxy server) to point to your own styles.
  #static_style_dir: static/style

  # Serve static content, which must be enabled if you're not serving it
  # via a proxy server.  These options should be self explanatory and so
  # are not documented individually.  You can use these paths (or ones
  # in the proxy server) to point to your own styles.
  #static_robots_txt: static/robots.txt

  # Incremental Display Options
  #display_chunk_size: 65536

  # For help on configuring the Advanced proxy features, see:
  # https://docs.galaxyproject.org/en/master/admin/production.html
  # Apache can handle file downloads (Galaxy-to-user) via mod_xsendfile.
  # Set this to true to inform Galaxy that mod_xsendfile is enabled
  # upstream.
  #apache_xsendfile: false

  # The same download handling can be done by nginx using
  # X-Accel-Redirect.  This should be set to the path defined in the
  # nginx config as an internal redirect with access to Galaxy's data
  # files (see documentation linked above).
  nginx_x_accel_redirect_base: /_x_accel_redirect

  # If using compression in the upstream proxy server, use this option
  # to disable gzipping of dataset collection and library archives,
  # since the upstream server will do it faster on the fly. To enable
  # compression add ``application/zip`` to the proxy's compressable
  # mimetypes.
  #upstream_gzip: false

  # If using the mod-zip module in nginx, use this option to assemble
  # zip archives in nginx. This is preferable over the upstream_gzip
  # option as Galaxy does not need to serve the archive. Requires
  # setting up internal nginx locations to all paths that can be
  # archived. See
  # https://docs.galaxyproject.org/en/master/admin/nginx.html#creating-archives-with-mod-zip
  # for details.
  #upstream_mod_zip: false

  # The following default adds a header to web request responses that
  # will cause modern web browsers to not allow Galaxy to be embedded in
  # the frames of web applications hosted at other hosts - this can help
  # prevent a class of attack called clickjacking
  # (https://www.owasp.org/index.php/Clickjacking).  If you configure a
  # proxy in front of Galaxy - please ensure this header remains intact
  # to protect your users.  Uncomment and leave empty to not set the
  # `X-Frame-Options` header.
  x_frame_options: ""

  # nginx can also handle file uploads (user-to-Galaxy) via
  # nginx_upload_module. Configuration for this is complex and explained
  # in detail in the documentation linked above.  The upload store is a
  # temporary directory in which files uploaded by the upload module
  # will be placed.
  nginx_upload_store: "/data/jwd04/nginx_upload/main/uploads"

  # This value overrides the action set on the file upload form, e.g.
  # the web path where the nginx_upload_module has been configured to
  # intercept upload requests.
  nginx_upload_path: "/_upload"

  # Galaxy can also use nginx_upload_module to receive files staged out
  # upon job completion by remote job runners (i.e. Pulsar) that
  # initiate staging operations on the remote end.  See the Galaxy nginx
  # documentation for the corresponding nginx configuration.
  nginx_upload_job_files_store: "/data/jwd04/nginx_upload/main/jobfiles"

  # Galaxy can also use nginx_upload_module to receive files staged out
  # upon job completion by remote job runners (i.e. Pulsar) that
  # initiate staging operations on the remote end.  See the Galaxy nginx
  # documentation for the corresponding nginx configuration.
  nginx_upload_job_files_path: "/_job_files"

  # The upload store is a temporary directory in which files uploaded by
  # the tus middleware or server will be placed. Defaults to
  # new_file_path if not set.
  tus_upload_store: "/data/jwd04/tus_upload/main"

  # Galaxy can upload user files in chunks without using nginx. Enable
  # the chunk uploader by specifying a chunk size larger than 0. The
  # chunk size is specified in bytes (default: 10MB).
  chunk_upload_size: 0

  # Have Galaxy manage dynamic proxy component for routing requests to
  # other services based on Galaxy's session cookie.  It will attempt to
  # do this by default though you do need to install node+npm and do an
  # npm install from `lib/galaxy/web/proxy/js`.  It is generally more
  # robust to configure this externally, managing it in the same way
  # Galaxy itself is managed.  If true, Galaxy will only launch the
  # proxy if it is actually going to be used (e.g. for Jupyter).
  dynamic_proxy_manage: "False"

  # As of 16.04 Galaxy supports multiple proxy types. The original
  # NodeJS implementation, alongside a new Golang
  # single-binary-no-dependencies version. Valid values are (node,
  # golang)
  #dynamic_proxy: node

  # The NodeJS dynamic proxy can use an SQLite database or a JSON file
  # for IPC, set that here.
  # The value of this option will be resolved with respect to
  # <data_dir>.
  dynamic_proxy_session_map: "{{ galaxy_mutable_data_dir }}/gie_proxy_session_map.sqlite"

  # Set the port and IP for the dynamic proxy to bind to, this must
  # match the external configuration if dynamic_proxy_manage is set to
  # false.
  #dynamic_proxy_bind_port: 8800

  # Set the port and IP for the dynamic proxy to bind to, this must
  # match the external configuration if dynamic_proxy_manage is set to
  # false.
  #dynamic_proxy_bind_ip: 0.0.0.0

  # Enable verbose debugging of Galaxy-managed dynamic proxy.
  #dynamic_proxy_debug: false

  # The dynamic proxy is proxied by an external proxy (e.g. apache
  # frontend to nodejs to wrap connections in SSL).
  dynamic_proxy_external_proxy: true

  # Additionally, when the dynamic proxy is proxied by an upstream
  # server, you'll want to specify a prefixed URL so both Galaxy and the
  # proxy reside under the same path that your cookies are under. This
  # will result in a url like https://FQDN/galaxy-prefix/gie_proxy for
  # proxying
  #dynamic_proxy_prefix: gie_proxy

  # This attribute governs the minimum length of time between
  # consecutive HTTP/WS requests through the proxy, before the proxy
  # considers a container as being inactive and kills it.
  #dynamic_proxy_golang_noaccess: 60

  # In order to kill containers, the golang proxy has to check at some
  # interval for possibly dead containers. This is exposed as a
  # configurable parameter, but the default value is probably fine.
  #dynamic_proxy_golang_clean_interval: 10

  # The golang proxy needs to know how to talk to your docker daemon.
  # Currently TLS is not supported, that will come in an update.
  #dynamic_proxy_golang_docker_address: unix:///var/run/docker.sock

  # The golang proxy uses a RESTful HTTP API for communication with
  # Galaxy instead of a JSON or SQLite file for IPC. If you do not
  # specify this, it will be set randomly for you. You should set this
  # if you are managing the proxy manually.
  #dynamic_proxy_golang_api_key: null

  # If true, Galaxy will attempt to configure a simple root logger if a
  # "loggers" section does not appear in this configuration file.
  #auto_configure_logging: true

  # Verbosity of console log messages.  Acceptable values can be found
  # here: https://docs.python.org/library/logging.html#logging-levels A
  # custom debug level of "TRACE" is available for even more verbosity.
  #log_level: DEBUG

  # Controls where and how the server logs messages. If unset, the
  # default is to log all messages to standard output at the level
  # defined by the `log_level` configuration option. Configuration is
  # described in the documentation at:
  # https://docs.galaxyproject.org/en/master/admin/config_logging.html
  #logging: null

  # Print database operations to the server log (warning, quite
  # verbose!).
  #database_engine_option_echo: false

  # Print database pool operations to the server log (warning, quite
  # verbose!).
  #database_engine_option_echo_pool: false

  # Turn on logging of application events and some user events to the
  # database.
  #log_events: false

  # Turn on logging of user actions to the database.  Actions currently
  # logged are grid views, tool searches, and use of "recently" used
  # tools menu.  The log_events and log_actions functionality will
  # eventually be merged.
  #log_actions: false

  # Fluentd configuration.  Various events can be logged to the fluentd
  # instance configured below by enabling fluent_log.
  #fluent_log: false

  # Fluentd configuration.  Various events can be logged to the fluentd
  # instance configured below by enabling fluent_log.
  #fluent_host: localhost

  # Fluentd configuration.  Various events can be logged to the fluentd
  # instance configured below by enabling fluent_log.
  #fluent_port: 24224

  # Sanitize all HTML tool output.  By default, all tool output served
  # as 'text/html' will be sanitized thoroughly.  This can be disabled
  # if you have special tools that require unaltered output.  WARNING:
  # disabling this does make the Galaxy instance susceptible to XSS
  # attacks initiated by your users.
  sanitize_all_html: false

  # Datasets created by tools listed in this file are trusted and will
  # not have their HTML sanitized on display.  This can be manually
  # edited or manipulated through the Admin control panel -- see "Manage
  # Allowlist"
  # The value of this option will be resolved with respect to
  # <mutable_config_dir>.
  #sanitize_allowlist_file: sanitize_allowlist.txt

  # By default Galaxy will serve non-HTML tool output that may
  # potentially contain browser executable JavaScript content as plain
  # text.  This will for instance cause SVG datasets to not render
  # properly and so may be disabled by setting this option to true.
  serve_xss_vulnerable_mimetypes: true

  # Return a Access-Control-Allow-Origin response header that matches
  # the Origin header of the request if that Origin hostname matches one
  # of the strings or regular expressions listed here. This is a
  # comma-separated list of hostname strings or regular expressions
  # beginning and ending with /. E.g.
  # mysite.com,google.com,usegalaxy.org,/^[\w\.]*example\.com/ See:
  # https://developer.mozilla.org/en-US/docs/Web/HTTP/CORS
  #allowed_origin_hostnames: null

  # Set to true to use Jupyter nbconvert to build HTML from Jupyter
  # notebooks in Galaxy histories.  This process may allow users to
  # execute arbitrary code or serve arbitrary HTML.  If enabled, Jupyter
  # must be available and on Galaxy's PATH, to do this run `pip install
  # jinja2 pygments jupyter` in Galaxy's virtualenv.
  trust_jupyter_notebook_conversion: true

  # Debug enables access to various config options useful for
  # development and debugging: use_lint, use_profile, and
  # use_printdebug.  It also causes the files used by PBS/SGE
  # (submission script, output, and error) to remain on disk after the
  # job is complete.
  #debug: false

  # Check for WSGI compliance.
  #use_lint: false

  # Run the Python profiler on each request.
  #use_profile: false

  # Intercept print statements and show them on the returned page.
  #use_printdebug: true

  # When stopping Galaxy cleanly, how much time to give various
  # monitoring/polling threads to finish before giving up on joining
  # them. Set to 0 to disable this and terminate without waiting. Among
  # others, these threads include the job handler workers, which are
  # responsible for preparing/submitting and collecting/finishing jobs,
  # and which can cause job errors if not shut down cleanly. If using
  # supervisord, consider also increasing the value of `stopwaitsecs`.
  # See the Galaxy Admin Documentation for more.
  monitor_thread_join_timeout: 30

  # Write thread status periodically to 'heartbeat.log',  (careful, uses
  # disk space rapidly!).  Useful to determine why your processes may be
  # consuming a lot of CPU.
  use_heartbeat: true

  # Control the period (in seconds) between dumps. Use -1 to disable.
  # Regardless of this setting, if use_heartbeat is enabled, you can
  # send a Galaxy process SIGUSR1 (`kill -USR1`) to force a dump.
  heartbeat_interval: -1

  # Heartbeat log filename. Can accept the template variables
  # {server_name} and {pid}
  heartbeat_log: "{{ galaxy_log_dir }}/heartbeat_{server_name}_{pid}.log"

  # Log to Sentry Sentry is an open source logging and error aggregation
  # platform.  Setting sentry_dsn will enable the Sentry middleware and
  # errors will be sent to the indicated sentry instance.  This
  # connection string is available in your sentry instance under
  # <project_name> -> Settings -> API Keys.
  sentry_dsn: "{{ sentry_dsn.main }}"

  # Determines the minimum log level that will be sent as an event to
  # Sentry. Possible values are DEBUG, INFO, WARNING, ERROR or CRITICAL.
  #sentry_event_level: ERROR

  # Log to statsd Statsd is an external statistics aggregator
  # (https://github.com/etsy/statsd) Enabling the following options will
  # cause galaxy to log request timing and other statistics to the
  # configured statsd instance.  The statsd_prefix is useful if you are
  # running multiple Galaxy instances and want to segment statistics
  # between them within the same aggregator.
  statsd_host: "127.0.0.1"

  # Log to statsd Statsd is an external statistics aggregator
  # (https://github.com/etsy/statsd) Enabling the following options will
  # cause galaxy to log request timing and other statistics to the
  # configured statsd instance.  The statsd_prefix is useful if you are
  # running multiple Galaxy instances and want to segment statistics
  # between them within the same aggregator.
  statsd_port: 8125

  # Log to statsd Statsd is an external statistics aggregator
  # (https://github.com/etsy/statsd) Enabling the following options will
  # cause galaxy to log request timing and other statistics to the
  # configured statsd instance.  The statsd_prefix is useful if you are
  # running multiple Galaxy instances and want to segment statistics
  # between them within the same aggregator.
  statsd_prefix: "galaxy_page_timings"

  # If you are using telegraf to collect these metrics and then sending
  # them to InfluxDB, Galaxy can provide more nicely tagged metrics.
  # Instead of sending prefix + dot-separated-path, Galaxy will send
  # prefix with a tag path set to the page url
  statsd_influxdb: true

  # Mock out statsd client calls - only used by testing infrastructure
  # really. Do not set this in production environments.
  #statsd_mock_calls: false

  # Add an option to the library upload form which allows administrators
  # to upload a directory of files.
  #library_import_dir: null

  # Add an option to the library upload form which allows authorized
  # non-administrators to upload a directory of files.  The configured
  # directory must contain sub-directories named the same as the
  # non-admin user's Galaxy login ( email ).  The non-admin user is
  # restricted to uploading files or sub-directories of files contained
  # in their directory.
  #user_library_import_dir: null

  # If user_library_import_dir is set, this option will auto create a
  # library import directory for every user (based on their email) upon
  # login.
  #user_library_import_dir_auto_creation: false

  # For security reasons, users may not import any files that actually
  # lie outside of their `user_library_import_dir` (e.g. using symbolic
  # links). A list of directories can be allowed by setting the
  # following option (the list is comma-separated). Be aware that *any*
  # user with library import permissions can import from anywhere in
  # these directories (assuming they are able to create symlinks to
  # them).
  #user_library_import_symlink_allowlist: null

  # In conjunction or alternatively, Galaxy can restrict user library
  # imports to those files that the user can read (by checking basic
  # unix permissions). For this to work, the username has to match the
  # username on the filesystem.
  #user_library_import_check_permissions: false

  # Allow admins to paste filesystem paths during upload. For libraries
  # this adds an option to the admin library upload tool allowing admins
  # to paste filesystem paths to files and directories in a box, and
  # these paths will be added to a library.  For history uploads, this
  # allows pasting in paths as URIs. (i.e. prefixed with file://). Set
  # to true to enable.  Please note the security implication that this
  # will give Galaxy Admins access to anything your Galaxy user has
  # access to.
  allow_path_paste: true

  # Users may choose to download multiple files from a library in an
  # archive.  By default, Galaxy allows users to select from a few
  # different archive formats if testing shows that Galaxy is able to
  # create files using these formats. Specific formats can be disabled
  # with this option, separate more than one format with commas.
  # Available formats are currently 'zip', 'gz', and 'bz2'.
  #disable_library_comptypes: null

  # Boosts are used to customize this instance's toolbox search. The
  # higher the boost, the more importance the scoring algorithm gives to
  # the given field.  Section refers to the tool group in the tool
  # panel.  Rest of the fields are tool's attributes.
  tool_name_boost: 20

  # If a search query matches a tool name exactly, the score will be
  # multiplied by this factor.
  tool_name_exact_multiplier: 10.0

  # Boosts are used to customize this instance's toolbox search. The
  # higher the boost, the more importance the scoring algorithm gives to
  # the given field.  Section refers to the tool group in the tool
  # panel.  Rest of the fields are tool's attributes.
  #tool_id_boost: 9.0

  # Boosts are used to customize this instance's toolbox search. The
  # higher the boost, the more importance the scoring algorithm gives to
  # the given field.  Section refers to the tool group in the tool
  # panel.  Rest of the fields are tool's attributes.
  tool_section_boost: 3.0

  # Boosts are used to customize this instance's toolbox search. The
  # higher the boost, the more importance the scoring algorithm gives to
  # the given field.  Section refers to the tool group in the tool
  # panel.  Rest of the fields are tool's attributes.
  tool_description_boost: 8.0

  # Boosts are used to customize this instance's toolbox search. The
  # higher the boost, the more importance the scoring algorithm gives to
  # the given field.  Section refers to the tool group in the tool
  # panel.  Rest of the fields are tool's attributes.
  tool_label_boost: 1.0

  # Boosts are used to customize this instance's toolbox search. The
  # higher the boost, the more importance the scoring algorithm gives to
  # the given field.  Section refers to the tool group in the tool
  # panel.  Rest of the fields are tool's attributes.
  tool_stub_boost: 2.0

  # Boosts are used to customize this instance's toolbox search. The
  # higher the boost, the more importance the scoring algorithm gives to
  # the given field.  Section refers to the tool group in the tool
  # panel.  Rest of the fields are tool's attributes.
  tool_help_boost: 1.0

  # Limits the number of results in toolbox search.  Can be used to
  # tweak how many results will appear.
  tool_search_limit: 160

  # Enable/ disable Ngram-search for tools. It makes tool search results
  # tolerant for spelling mistakes in the query by dividing the query
  # into multiple ngrams and search for each ngram
  #tool_enable_ngram_search: true

  # Set minimum size of ngrams
  #tool_ngram_minsize: 3

  # Set maximum size of ngrams
  #tool_ngram_maxsize: 4

  # Ngram matched scores will be multiplied by this factor. Should
  # always be below 1, because an ngram match is a partial match of a
  # search term.
  #tool_ngram_factor: 0.2

  # Set tool test data directory. The test framework sets this value to
  # 'test-data,https://github.com/galaxyproject/galaxy-test-data.git'
  # which will cause Galaxy to clone down extra test data on the fly for
  # certain tools distributed with Galaxy but this is likely not
  # appropriate for production systems. Instead one can simply clone
  # that repository directly and specify a path here instead of a Git
  # HTTP repository.
  #tool_test_data_directories: test-data

  # Galaxy encodes various internal values when these values will be
  # output in some format (for example, in a URL or cookie).  You should
  # set a key to be used by the algorithm that encodes and decodes these
  # values. It can be any string with a length between 5 and 56 bytes.
  # One simple way to generate a value for this is with the shell
  # command:   python -c 'from __future__ import print_function; import
  # time; print(time.time())' | md5sum | cut -f 1 -d ' '
  id_secret: "{{ id_secret }}"

  # User authentication can be delegated to an upstream proxy server
  # (usually Apache).  The upstream proxy should set a REMOTE_USER
  # header in the request. Enabling remote user disables regular logins.
  # For more information, see:
  # https://docs.galaxyproject.org/en/master/admin/special_topics/apache.html
  #use_remote_user: false

  # If use_remote_user is enabled and your external authentication
  # method just returns bare usernames, set a default mail domain to be
  # appended to usernames, to become your Galaxy usernames (email
  # addresses).
  #remote_user_maildomain: null

  # If use_remote_user is enabled, the header that the upstream proxy
  # provides the remote username in defaults to HTTP_REMOTE_USER (the
  # ``HTTP_`` is prepended by WSGI).  This option allows you to change
  # the header.  Note, you still need to prepend ``HTTP_`` to the header
  # in this option, but your proxy server should *not* include ``HTTP_``
  # at the beginning of the header name.
  #remote_user_header: HTTP_REMOTE_USER

  # If use_remote_user is enabled, anyone who can log in to the Galaxy
  # host may impersonate any other user by simply sending the
  # appropriate header.  Thus a secret shared between the upstream proxy
  # server, and Galaxy is required. If anyone other than the Galaxy user
  # is using the server, then apache/nginx should pass a value in the
  # header 'GX_SECRET' that is identical to the one below.
  #remote_user_secret: USING THE DEFAULT IS NOT SECURE!

  # If use_remote_user is enabled, you can set this to a URL that will
  # log your users out.
  #remote_user_logout_href: null

  # If your proxy and/or authentication source does not normalize e-mail
  # addresses or user names being passed to Galaxy - set this option to
  # true to force these to lower case.
  #normalize_remote_user_email: false

  # If an e-mail address is specified here, it will hijack remote user
  # mechanics (``use_remote_user``) and have the webapp inject a single
  # fixed user. This has the effect of turning Galaxy into a single user
  # application with no login or external proxy required. Such
  # applications should not be exposed to the world.
  #single_user: null

  # Administrative users - set this to a comma-separated list of valid
  # Galaxy users (email addresses).  These users will have access to the
  # Admin section of the server, and will have access to create users,
  # groups, roles, libraries, and more.  For more information, see:
  # https://galaxyproject.org/admin/
  admin_users: "hxr@informatik.uni-freiburg.de,bjoern.gruening@gmail.com,kuntzm@informatik.uni-freiburg.de,sbray@informatik.uni-freiburg.de,maierw@informatik.uni-freiburg.de,berenice.batut@gmail.com,gallardo@informatik.uni-freiburg.de"

  # Force everyone to log in (disable anonymous access).
  #require_login: false

  # Show the site's welcome page (see welcome_url) alongside the login
  # page (even if require_login is true).
  show_welcome_with_login: true

  # Controls the order of the login page to prefer Custos-based login
  # and registration.
  #prefer_custos_login: false

  # Allow unregistered users to create new accounts (otherwise, they
  # will have to be created by an admin).
  #allow_user_creation: true

  # Allow administrators to delete accounts.
  allow_user_deletion: true

  # Allow administrators to log in as other users (useful for
  # debugging).
  allow_user_impersonation: true

  # When using LDAP for authentication, allow administrators to
  # pre-populate users using an additional form on 'Create new user'
  #show_user_prepopulate_form: false

  # If 'always-on', add another button to tool form data inputs that
  # allow uploading data from the tool form in fewer clicks (at the
  # expense of making the form more complicated). This applies to
  # workflows as well.
  # Avoiding making this a boolean because we may add options such as
  # 'in-single-form-view' or 'in-simplified-workflow-views'.
  # https://github.com/galaxyproject/galaxy/pull/9809/files#r461889109
  upload_from_form_button: always-on

  # Allow users to remove their datasets from disk immediately
  # (otherwise, datasets will be removed after a time period specified
  # by an administrator in the cleanup scripts run via cron)
  #allow_user_dataset_purge: true

  # By default, users' data will be public, but setting this to true
  # will cause it to be private.  Does not affect existing users and
  # data, only ones created after this option is set.  Users may still
  # change their default back to public.
  new_user_dataset_access_role_default_private: true

  # Expose user list.  Setting this to true will expose the user list to
  # authenticated users.  This makes sharing datasets in smaller galaxy
  # instances much easier as they can type a name/email and have the
  # correct user show up. This makes less sense on large public Galaxy
  # instances where that data shouldn't be exposed.  For semi-public
  # Galaxies, it may make sense to expose just the username and not
  # email, or vice versa.
  # If enable_beta_gdpr is set to true, then this option will be
  # overridden and set to false.
  #expose_user_name: false

  # Expose user list.  Setting this to true will expose the user list to
  # authenticated users.  This makes sharing datasets in smaller galaxy
  # instances much easier as they can type a name/email and have the
  # correct user show up. This makes less sense on large public Galaxy
  # instances where that data shouldn't be exposed.  For semi-public
  # Galaxies, it may make sense to expose just the username and not
  # email, or vice versa.
  # If enable_beta_gdpr is set to true, then this option will be
  # overridden and set to false.
  #expose_user_email: false

  # List of allowed local network addresses for "Upload from URL"
  # dialog. By default, Galaxy will deny access to the local network
  # address space, to prevent users making requests to services which
  # the administrator did not intend to expose. Previously, you could
  # request any network service that Galaxy might have had access to,
  # even if the user could not normally access it. It should be a
  # comma-separated list of IP addresses or IP address/mask, e.g.
  # 10.10.10.10,10.0.1.0/24,fd00::/8
  #fetch_url_allowlist: null

  # Enables GDPR Compliance mode. This makes several changes to the way
  # Galaxy logs and exposes data externally such as removing emails and
  # usernames from logs and bug reports. It also causes the delete user
  # admin action to permanently redact their username and password, but
  # not to delete data associated with the account as this is not
  # currently easily implementable.
  # You are responsible for removing personal data from backups.
  # This forces expose_user_email and expose_user_name to be false, and
  # forces user_deletion to be true to support the right to erasure.
  # Please read the GDPR section under the special topics area of the
  # admin documentation.
  enable_beta_gdpr: true

  # Enable beta workflow modules that should not yet be considered part
  # of Galaxy's stable API. (The module state definitions may change and
  # workflows built using these modules may not function in the future.)
  #enable_beta_workflow_modules: false

  # Comma-separated list of the EDAM panel views to load - choose from
  # merged, operations, topics. Set to empty string to disable EDAM all
  # together. Set default_panel_view to 'ontology:edam_topics' to
  # override default tool panel to use an EDAM view.
  #edam_panel_views: operations,topics

  # Sets the path to EDAM ontology file - if the path doesn't exist PyPI
  # package data will be loaded.
  # The value of this option will be resolved with respect to
  # <data_dir>.
  #edam_toolbox_ontology_path: EDAM.tsv

  # Directory to check out for toolbox tool panel views. The path is
  # relative to the Galaxy root dir.  To use an absolute path begin the
  # path with '/'.  This is a comma-separated list.
  #panel_views_dir: config/plugins/activities

  # Definitions of static toolbox panel views embedded directly in the
  # config instead of reading YAML from directory with panel_views_dir.
  #panel_views: null

  # Default tool panel view for the current Galaxy configuration. This
  # should refer to an id of a panel view defined using the panel_views
  # or panel_views_dir configuration options or an EDAM panel view. The
  # default panel view is simply called `default` and refers to the tool
  # panel state defined by the integrated tool panel.
  #default_panel_view: default

  # Default format for the export of workflows. Possible values are 'ga'
  # or 'format2'.
  #default_workflow_export_format: ga

  # If multiple job handlers are enabled, allow Galaxy to schedule
  # workflow invocations in multiple handlers simultaneously. This is
  # discouraged because it results in a less predictable order of
  # workflow datasets within in histories.
  #parallelize_workflow_scheduling_within_histories: false

  # This is the maximum amount of time a workflow invocation may stay in
  # an active scheduling state in seconds. Set to -1 to disable this
  # maximum and allow any workflow invocation to schedule indefinitely.
  # The default corresponds to 1 month.
  #maximum_workflow_invocation_duration: 2678400

  # Specify a maximum number of jobs that any given workflow scheduling
  # iteration can create. Set this to a positive integer to prevent
  # large collection jobs in a workflow from preventing other jobs from
  # executing. This may also mitigate memory issues associated with
  # scheduling workflows at the expense of increased total DB traffic
  # because model objects are expunged from the SQL alchemy session
  # between workflow invocation scheduling iterations. Set to -1 to
  # disable any such maximum.
  maximum_workflow_jobs_per_scheduling_iteration: 100

  # Maximum number of datasets to create before flushing created
  # datasets to database. This affects tools that create many output
  # datasets. Higher values will lead to fewer database flushes and
  # faster execution, but require more memory. Set to -1 to disable
  # creating datasets in batches.
  #flush_per_n_datasets: 1000

  # Set this to a positive integer value to limit the number of datasets
  # that can be discovered by a single job. This prevents accidentally
  # creating large numbers of datasets when running tools that create a
  # potentially unlimited number of output datasets, such as tools that
  # split a file into a collection of datasets for each line in an input
  # dataset.
  #max_discovered_files: 10000

  # Force serial scheduling of workflows within the context of a
  # particular history
  #history_local_serial_workflow_scheduling: false

  # Enables and disables OpenID Connect (OIDC) support.
  enable_oidc: true

  # Sets the path to OIDC configuration file.
  # The value of this option will be resolved with respect to
  # <config_dir>.
  oidc_config_file: "{{ galaxy_config_dir }}/oidc_config.xml"

  # Sets the path to OIDC backends configuration file.
  # The value of this option will be resolved with respect to
  # <config_dir>.
  oidc_backends_config_file: "{{ galaxy_config_dir }}/oidc_backends_config.xml"

  # XML config file that allows the use of different authentication
  # providers (e.g. LDAP) instead or in addition to local authentication
  # (.sample is used if default does not exist).
  # The value of this option will be resolved with respect to
  # <config_dir>.
  #auth_config_file: auth_conf.xml

  # Optional list of email addresses of API users who can make calls on
  # behalf of other users.
  #api_allow_run_as: null

  # API key that allows performing some admin actions without actually
  # having a real admin user in the database and config. Only set this
  # if you need to bootstrap Galaxy, in particular to create a real
  # admin user account via API. You should probably not set this on a
  # production server.
  #master_api_key: null

  # Enable tool tags (associating tools with tags).  This has its own
  # option since its implementation has a few performance implications
  # on startup for large servers.
  #enable_tool_tags: false

  # Enable a feature when running workflows.  When enabled, default
  # datasets are selected for "Set at Runtime" inputs from the history
  # such that the same input will not be selected twice, unless there
  # are more inputs than compatible datasets in the history. When false,
  # the most recently added compatible item in the history will be used
  # for each "Set at Runtime" input, independent of others in the
  # workflow.
  #enable_unique_workflow_defaults: false

  # If set to 'off' by default, always use the traditional workflow form
  # that renders all steps in the GUI and serializes the tool state of
  # all steps during invocation. Set to 'prefer' to default to a
  # simplified workflow UI that only renders the inputs if possible (the
  # workflow must have no disconnected runtime inputs and not
  # replacement parameters within tool steps). In the future 'force' may
  # be added an option for Galaskio-style servers that should only
  # render simplified workflows.
  #simplified_workflow_run_ui: prefer

  # When the simplified workflow run form is rendered, should the
  # invocation outputs be sent to the 'current' history or a 'new'
  # history. If the user should be presented and option between these -
  # set this to 'prefer_current' or 'prefer_new' to display a runtime
  # setting with the corresponding default. The default is to provide
  # the user this option and default it to the current history (the
  # traditional behavior of Galaxy for years) - this corresponds to the
  # setting 'prefer_current'.
  #simplified_workflow_run_ui_target_history: prefer_current

  # When the simplified workflow run form is rendered, should the
  # invocation use job caching. This isn't a boolean so an option for
  # 'show-selection' can be added later.
  #simplified_workflow_run_ui_job_cache: 'off'

  # The URL to the myExperiment instance being used (omit scheme but
  # include port).
  #myexperiment_target_url: www.myexperiment.org:80

  # Enable Galaxy's "Upload via FTP" interface.  You'll need to install
  # and configure an FTP server (we've used ProFTPd since it can use
  # Galaxy's database for authentication) and set the following two
  # options. This will be provided to users in the help text as 'log in
  # to the FTP server at '. Thus, it should be the hostname of your FTP
  # server.
  ftp_upload_site: "ftp://ftp.usegalaxy.eu"

  # This should point to a directory containing subdirectories matching
  # users' identifier (defaults to e-mail), where Galaxy will look for
  # files.
  ftp_upload_dir: /data/jwd01/incoming

  # User attribute to use as subdirectory in calculating default
  # ftp_upload_dir pattern. By default this will be email so a user's
  # FTP upload directory will be ${ftp_upload_dir}/${user.email}. Can
  # set this to other attributes such as id or username though.
  #ftp_upload_dir_identifier: email

  # Python string template used to determine an FTP upload directory for
  # a particular user.
  # Defaults to '${ftp_upload_dir}/${ftp_upload_dir_identifier}'.
  #ftp_upload_dir_template: null

  # Set to false to prevent Galaxy from deleting uploaded FTP files as
  # it imports them.
  #ftp_upload_purge: true

  # Enable enforcement of quotas.  Quotas can be set from the Admin
  # interface.
  enable_quotas: true

  # This option allows users to see the full path of datasets via the
  # "View Details" option in the history. This option also exposes the
  # command line to non-administrative users. Administrators can always
  # see dataset paths.
  expose_dataset_path: true

  # This option allows users to view the tool wrapper source code. This
  # is safe to enable if you have not hardcoded any secrets in any of
  # the tool wrappers installed on this Galaxy server. If you have only
  # installed tool wrappers from  public tool sheds and tools shipped
  # with Galaxy there you can enable this option.
  #enable_tool_source_display: false

  # XML config file that contains the job metric collection
  # configuration.
  # The value of this option will be resolved with respect to
  # <config_dir>.
  job_metrics_config_file: "{{ galaxy_config_dir }}/job_metrics_conf.yml"

  # This option allows users to see the job metrics (except for
  # environment variables).
  expose_potentially_sensitive_job_metrics: true

  # Enable the API for sample tracking
  #enable_legacy_sample_tracking_api: false

  # Allow non-admin users to view available Data Manager options.
  #enable_data_manager_user_view: false

  # File where Data Managers are configured (.sample used if default
  # does not exist).
  # The value of this option will be resolved with respect to
  # <config_dir>.
  data_manager_config_file: "{{ galaxy_config_dir }}/data_manager_conf.xml"

  # File where Tool Shed based Data Managers are configured. This file
  # will be created automatically upon data manager installation.
  # The value of this option will be resolved with respect to
  # <managed_config_dir>.
  #shed_data_manager_config_file: shed_data_manager_conf.xml

  # Directory to store Data Manager based tool-data. Defaults to the
  # value of the <tool_data_path> option.
  galaxy_data_manager_data_path: /data/db/data_managers

  # To increase performance of job execution and the web interface, you
  # can separate Galaxy into multiple processes.  There are more than
  # one way to do this, and they are explained in detail in the
  # documentation:
  # https://docs.galaxyproject.org/en/master/admin/scaling.html
  # By default, Galaxy manages and executes jobs from within a single
  # process and notifies itself of new jobs via in-memory queues.  Jobs
  # are run locally on the system on which Galaxy is started.  Advanced
  # job running capabilities can be configured through the job
  # configuration file.
  # The value of this option will be resolved with respect to
  # <config_dir>.
  job_config_file: "{{ galaxy_config_dir }}/job_conf.yml"

  # Description of job running configuration, can be embedded into
  # Galaxy configuration or loaded from an additional file with the
  # job_config_file option.
  #job_config: null

  # Rather than specifying a dependency_resolvers_config_file, the
  # definition of the resolvers to enable can be embedded into Galaxy's
  # config with this option. This has no effect if a
  # dependency_resolvers_config_file is used.
  # The syntax, available resolvers, and documentation of their options
  # is explained in detail in the documentation:
  # https://docs.galaxyproject.org/en/master/admin/dependency_resolvers.html
  #dependency_resolvers: null

  # Alternative representation of various dependency resolution
  # parameters. Takes the dictified version of a DependencyManager
  # object - so this is ideal for automating the configuration of
  # dependency resolution from one application that uses a
  # DependencyManager to another.
  #dependency_resolution: null

  # When jobs fail due to job runner problems, Galaxy can be configured
  # to retry these or reroute the jobs to new destinations. Very fine
  # control of this is available with resubmit declarations in
  # job_conf.xml. For simple deployments of Galaxy though, the following
  # attribute can define resubmission conditions for all job
  # destinations. If any job destination defines even one resubmission
  # condition explicitly in job_conf.xml - the condition described by
  # this option will not apply to that destination. For instance, the
  # condition: 'attempt < 3 and unknown_error and (time_running < 300 or
  # time_since_queued < 300)' would retry up to two times jobs that
  # didn't fail due to detected memory or walltime limits but did fail
  # quickly (either while queueing or running). The commented out
  # default below results in no default job resubmission condition,
  # failing jobs are just failed outright.
  #default_job_resubmission_condition: null

  # This option is deprecated, use the `mem-self` handler assignment
  # option in the job configuration instead.
  #track_jobs_in_database: true

  # This enables splitting of jobs into tasks, if specified by the
  # particular tool config. This is a new feature and not recommended
  # for production servers yet.
  #use_tasked_jobs: false

  # This enables splitting of jobs into tasks, if specified by the
  # particular tool config. This is a new feature and not recommended
  # for production servers yet.
  #local_task_queue_workers: 2

  # Each Galaxy job handler process runs one thread responsible for
  # discovering jobs and dispatching them to runners. This thread
  # operates in a loop and sleeps for the given number of seconds at the
  # end of each iteration. This can be decreased if extremely high job
  # throughput is necessary, but doing so can increase CPU usage of
  # handler processes. Float values are allowed.
  #job_handler_monitor_sleep: 1.0

  # Each Galaxy job handler process runs one thread per job runner
  # plugin responsible for checking the state of queued and running
  # jobs.  This thread operates in a loop and sleeps for the given
  # number of seconds at the end of each iteration. This can be
  # decreased if extremely high job throughput is necessary, but doing
  # so can increase CPU usage of handler processes. Float values are
  # allowed.
  #job_runner_monitor_sleep: 1.0

<<<<<<< HEAD
  # Determines how metadata will be set. Valid values are `directory`
  # and `extended`. In extended mode jobs will decide if a tool run
  # failed, the object stores configuration is serialized and made
  # available to the job and is used for writing output datasets to the
  # object store as part of the job and dynamic output discovery (e.g.
  # discovered datasets <discover_datasets>, unpopulated collections,
  # etc) happens as part of the job.
  metadata_strategy: 'extended'
=======
  # Each Galaxy workflow handler process runs one thread responsible for
  # checking the state of active workflow invocations.  This thread
  # operates in a loop and sleeps for the given number of seconds at the
  # end of each iteration. This can be decreased if extremely high job
  # throughput is necessary, but doing so can increase CPU usage of
  # handler processes. Float values are allowed.
  #workflow_monitor_sleep: 1.0

  # Determines how metadata will be set. Valid values are `directory`,
  # `extended`, `directory_celery` and `extended_celery`. In extended
  # mode jobs will decide if a tool run failed, the object stores
  # configuration is serialized and made available to the job and is
  # used for writing output datasets to the object store as part of the
  # job and dynamic output discovery (e.g. discovered datasets
  # <discover_datasets>, unpopulated collections, etc) happens as part
  # of the job. In `directory_celery` and `extended_celery` metadata
  # will be set within a celery task.
  #metadata_strategy: directory
>>>>>>> 160c0e54

  # Although it is fairly reliable, setting metadata can occasionally
  # fail.  In these instances, you can choose to retry setting it
  # internally or leave it in a failed state (since retrying internally
  # may cause the Galaxy process to be unresponsive).  If this option is
  # set to false, the user will be given the option to retry externally,
  # or set metadata manually (when possible).
  #retry_metadata_internally: true

  # Very large metadata values can cause Galaxy crashes.  This will
  # allow limiting the maximum metadata key size (in bytes used in
  # memory, not the end result database value size) Galaxy will attempt
  # to save with a dataset.  Use 0 to disable this feature.  The default
  # is 5MB, but as low as 1MB seems to be a reasonable size.
  max_metadata_value_size: 1000000

  # This option will override tool output paths to write outputs to the
  # job working directory (instead of to the file_path) and the job
  # manager will move the outputs to their proper place in the dataset
  # directory on the Galaxy server after the job completes. This is
  # necessary (for example) if jobs run on a cluster and datasets can
  # not be created by the user running the jobs (e.g. if the filesystem
  # is mounted read-only or the jobs are run by a different user than
  # the galaxy user).
  outputs_to_working_directory: true

  # If your network filesystem's caching prevents the Galaxy server from
  # seeing the job's stdout and stderr files when it completes, you can
  # retry reading these files.  The job runner will retry the number of
  # times specified below, waiting 1 second between tries.  For NFS, you
  # may want to try the -noac mount option (Linux) or -actimeo=0
  # (Solaris).
  retry_job_output_collection: 30

  # Determines which process will evaluate the tool command line. If set
  # to "local" the tool command line, configuration files and other
  # dynamic values will be templated in the job handler process. If set
  # to ``remote`` the tool command line will be built as part of the
  # submitted job. Note that ``remote`` is a beta setting that will be
  # useful for materializing deferred datasets as part of the submitted
  # job. Note also that you have to set ``metadata_strategy`` to
  # ``extended`` if you set this option to ``remote``.
  #tool_evaluation_strategy: local

  # In the past Galaxy would preserve its Python environment when
  # running jobs ( and still does for internal tools packaged with
  # Galaxy). This behavior exposes Galaxy internals to tools and could
  # result in problems when activating Python environments for tools
  # (such as with Conda packaging). The default legacy_only will
  # restrict this behavior to tools identified by the Galaxy team as
  # requiring this environment. Set this to "always" to restore the
  # previous behavior (and potentially break Conda dependency resolution
  # for many tools). Set this to legacy_and_local to preserve the
  # environment for legacy tools and locally managed tools (this might
  # be useful for instance if you are installing software into Galaxy's
  # virtualenv for tool development).
  #preserve_python_environment: legacy_only

  # Clean up various bits of jobs left on the filesystem after
  # completion.  These bits include the job working directory, external
  # metadata temporary files, and DRM stdout and stderr files (if using
  # a DRM).  Possible values are: always, onsuccess, never
  cleanup_job: always

  # When running DRMAA jobs as the Galaxy user
  # (https://docs.galaxyproject.org/en/master/admin/cluster.html#submitting-jobs-as-the-real-user)
  # this script is used to run the job script Galaxy generates for a
  # tool execution.
  # Example value 'sudo -E scripts/drmaa_external_runner.py
  # --assign_all_groups'
  #drmaa_external_runjob_script: null

  # When running DRMAA jobs as the Galaxy user
  # (https://docs.galaxyproject.org/en/master/admin/cluster.html#submitting-jobs-as-the-real-user)
  # this script is used to kill such jobs by Galaxy (e.g. if the user
  # cancels the job).
  # Example value 'sudo -E scripts/drmaa_external_killer.py'
  #drmaa_external_killjob_script: null

  # When running DRMAA jobs as the Galaxy user
  # (https://docs.galaxyproject.org/en/master/admin/cluster.html#submitting-jobs-as-the-real-user)
  # this script is used transfer permissions back and forth between the
  # Galaxy user and the user that is running the job.
  # Example value 'sudo -E scripts/external_chown_script.py'
  #external_chown_script: null

  # When running DRMAA jobs as the Galaxy user
  # (https://docs.galaxyproject.org/en/master/admin/cluster.html#submitting-jobs-as-the-real-user)
  # Galaxy can extract the user name from the email address (actually
  # the local-part before the @) or the username which are both stored
  # in the Galaxy data base. The latter option is particularly useful
  # for installations that get the authentication from LDAP. Also,
  # Galaxy can accept the name of a common system user (eg.
  # galaxy_worker) who can run every job being submitted. This user
  # should not be the same user running the galaxy system. Possible
  # values are user_email (default), username or <common_system_user>
  #real_system_username: user_email

  # File to source to set up the environment when running jobs.  By
  # default, the environment in which the Galaxy server starts is used
  # when running jobs locally, and the environment set up per the DRM's
  # submission method and policy is used when running jobs on a cluster
  # (try testing with `qsub` on the command line).
  # environment_setup_file can be set to the path of a file on the
  # cluster that should be sourced by the user to set up the environment
  # prior to running tools.  This can be especially useful for running
  # jobs as the actual user, to remove the need to configure each user's
  # environment individually.
  #environment_setup_file: null

  # Enable export of Galaxy Markdown documents (pages and workflow
  # reports) to PDF. Requires manual installation and setup of
  # weasyprint (latest version available for Python 2.7 is 0.42).
  enable_beta_markdown_export: true

  # CSS file to apply to all Markdown exports to PDF - currently used by
  # WeasyPrint during rendering an HTML export of the document to PDF.
  # The value of this option will be resolved with respect to
  # <config_dir>.
  #markdown_export_css: markdown_export.css

  # CSS file to apply to "Galaxy Page" exports to PDF. Generally prefer
  # markdown_export_css, but this is here for deployments that would
  # like to tailor different kinds of exports.
  # The value of this option will be resolved with respect to
  # <config_dir>.
  #markdown_export_css_pages: markdown_export_pages.css

  # CSS file to apply to invocation report exports to PDF. Generally
  # prefer markdown_export_css, but this is here for deployments that
  # would like to tailor different kinds of exports.
  # The value of this option will be resolved with respect to
  # <config_dir>.
  #markdown_export_css_invocation_reports: markdown_export_invocation_reports.css

  # Prologue Markdown/HTML to apply to markdown exports to PDF. Allowing
  # branded headers.
  #markdown_export_prologue: ''

  # Prologue Markdown/HTML to apply to markdown exports to PDF. Allowing
  # branded footers.
  #markdown_export_epilogue: ''

  # Alternative to markdown_export_prologue that applies just to page
  # exports.
  #markdown_export_prologue_pages: ''

  # Alternative to markdown_export_prologue that applies just to
  # invocation report exports.
  #markdown_export_prologue_invocation_reports: ''

  # Alternative to markdown_export_epilogue that applies just to page
  # exports.
  #markdown_export_epilogue_pages: ''

  # Alternative to markdown_export_epilogue that applies just to
  # invocation report exports.
  #markdown_export_epilogue_invocation_reports: ''

  # Optional file containing job resource data entry fields definition.
  # These fields will be presented to users in the tool forms and allow
  # them to overwrite default job resources such as number of
  # processors, memory and walltime.
  # The value of this option will be resolved with respect to
  # <config_dir>.
  job_resource_params_file: "{{ galaxy_config_dir }}/job_resource_params_conf.xml"

  # Similar to the above parameter, workflows can describe parameters
  # used to influence scheduling of jobs within the workflow. This
  # requires both a description of the fields available (which defaults
  # to the definitions in job_resource_params_file if not set).
  # The value of this option will be resolved with respect to
  # <config_dir>.
  #workflow_resource_params_file: workflow_resource_params_conf.xml

  # This parameter describes how to map users and workflows to a set of
  # workflow resource parameter to present (typically input IDs from
  # workflow_resource_params_file). If this this is a function reference
  # it will be passed various inputs (workflow model object and user)
  # and it should produce a list of input IDs. If it is a path it is
  # expected to be an XML or YAML file describing how to map group names
  # to parameter descriptions (additional types of mappings via these
  # files could be implemented but haven't yet - for instance using
  # workflow tags to do the mapping).
  # Sample default path
  # 'config/workflow_resource_mapper_conf.yml.sample'
  #workflow_resource_params_mapper: null

  # Optional configuration file similar to `job_config_file` to specify
  # which Galaxy processes should schedule workflows.
  # The value of this option will be resolved with respect to
  # <config_dir>.
  workflow_schedulers_config_file: "{{ galaxy_config_dir  }}/workflow_schedulers_conf.xml"

  # If using job concurrency limits (configured in job_config_file),
  # several extra database queries must be performed to determine the
  # number of jobs a user has dispatched to a given destination.  By
  # default, these queries will happen for every job that is waiting to
  # run, but if cache_user_job_count is set to true, it will only happen
  # once per iteration of the handler queue. Although better for
  # performance due to reduced queries, the trade-off is a greater
  # possibility that jobs will be dispatched past the configured limits
  # if running many handlers.
  cache_user_job_count: true

  # Define toolbox filters
  # (https://galaxyproject.org/user-defined-toolbox-filters/) that
  # admins may use to restrict the tools to display.
  #tool_filters: null

  # Define toolbox filters
  # (https://galaxyproject.org/user-defined-toolbox-filters/) that
  # admins may use to restrict the tool labels to display.
  tool_label_filters: "global_host_filters:per_host_tool_labels"

  # Define toolbox filters
  # (https://galaxyproject.org/user-defined-toolbox-filters/) that
  # admins may use to restrict the tool sections to display.
  tool_section_filters: "global_host_filters:per_host_tool_sections"

  # Define toolbox filters
  # (https://galaxyproject.org/user-defined-toolbox-filters/) that users
  # may use to restrict the tools to display.
  #user_tool_filters: examples:restrict_upload_to_admins, examples:restrict_encode

  # Define toolbox filters
  # (https://galaxyproject.org/user-defined-toolbox-filters/) that users
  # may use to restrict the tool sections to display.
  user_tool_section_filters: "{% for section in toolbox.toolbox_sections %}user_filters:section_{{ section.name | regex_replace('[^A-Za-z0-9_]*', '') }}{% if not loop.last %}, {% endif %}{% endfor %}"

  # Define toolbox filters
  # (https://galaxyproject.org/user-defined-toolbox-filters/) that users
  # may use to restrict the tool labels to display.
  #user_tool_label_filters: examples:restrict_upload_to_admins, examples:restrict_encode

  # The base module(s) that are searched for modules for toolbox
  # filtering (https://galaxyproject.org/user-defined-toolbox-filters/)
  # functions.
  #toolbox_filter_base_modules: galaxy.tools.filters,galaxy.tools.toolbox.filters

  # Galaxy uses AMQP internally for communicating between processes.
  # For example, when reloading the toolbox or locking job execution,
  # the process that handled that particular request will tell all
  # others to also reload, lock jobs, etc. For connection examples, see
  # https://docs.celeryq.dev/projects/kombu/en/stable/userguide/connections.html
  # Without specifying anything here, galaxy will first attempt to use
  # your specified database_connection above.  If that's not specified
  # either, Galaxy will automatically create and use a separate sqlite
  # database located in your <galaxy>/database folder (indicated in the
  # commented out line below).
  amqp_internal_connection: "pyamqp://galaxy:{{ rabbitmq_password_galaxy }}@mq.galaxyproject.eu:5671/galaxy?ssl=1"
  #amqp_internal_connection: "amqp://galaxy:{{ rabbitmq_password_galaxy }}@localhost:5672/galaxy"

  # Offload long-running tasks to a Celery task queue. Activate this
  # only if you have setup a Celery worker for Galaxy. For details, see
  # https://docs.galaxyproject.org/en/master/admin/production.html
  enable_celery_tasks: true

  # Celery broker (if unset falls back to amqp_internal_connection).
  #celery_broker: null

  # If set, it will be the results backend for Celery.
  #celery_backend: null

  # Allow disabling pbkdf2 hashing of passwords for legacy situations.
  # This should normally be left enabled unless there is a specific
  # reason to disable it.
  use_pbkdf2: false

  # Tell Galaxy that multiple domains sharing the same root are
  # associated to this instance and wants to share the same session
  # cookie. This allow a user to stay logged in when passing from one
  # subdomain to the other. This root domain will be written in the
  # unique session cookie shared by all subdomains.
  #cookie_domain: null

  # Due to performance considerations (select2 fields are pretty
  # 'expensive' in terms of memory usage) Galaxy uses the regular select
  # fields for non-dataset selectors in the workflow run form. use 0 in
  # order to always use select2 fields, use -1 (default) in order to
  # always use the regular select fields, use any other positive number
  # as threshold (above threshold: regular select fields will be used)
  #select_type_workflow_threshold: -1

  # Allow the display of tool recommendations in workflow editor and
  # after tool execution. If it is enabled and set to true, please
  # enable 'tool_recommendation_model_path' as well
  enable_tool_recommendations: true

  # Set remote path of the trained model (HDF5 file) for tool
  # recommendation.
  tool_recommendation_model_path: https://github.com/galaxyproject/galaxy-test-data/raw/master/tool_recommendation_model_v_0.2.hdf5

  # Set the number of predictions/recommendations to be made by the
  # model
  topk_recommendations: 20

  # Set path to the additional tool preferences from Galaxy admins. It
  # has two blocks. One for listing deprecated tools which will be
  # removed from the recommendations and another is for adding
  # additional tools to be recommended along side those from the deep
  # learning model.
  # The value of this option will be resolved with respect to
  # <config_dir>.
  #admin_tool_recommendations_path: tool_recommendations_overwrite.yml

  # Overwrite or append to the tool recommendations by the deep learning
  # model. When set to true, all the recommendations by the deep
  # learning model are overwritten by the recommendations set by an
  # admin in a config file 'tool_recommendations_overwrite.yml'. When
  # set to false, the recommended tools by admins and predicted by the
  # deep learning model are shown.
  #overwrite_model_recommendations: false

  # Path to error reports configuration file.
  # The value of this option will be resolved with respect to
  # <config_dir>.
  #error_report_file: error_report.yml

  # Path to dynamic tool destinations configuration file.
  # The value of this option will be resolved with respect to
  # <config_dir>.
  #tool_destinations_config_file: tool_destinations.yml

  # Location of New User Welcome data, a single directory containing the
  # images and JSON of Topics/Subtopics/Slides as export. This location
  # is relative to galaxy/static
  #welcome_directory: plugins/welcome_page/new_user/static/topics/

  # Vault config file.
  # The value of this option will be resolved with respect to
  # <config_dir>.
  #vault_config_file: vault_conf.yml

  # TODO(hxr): UNDOCUMENTED
  ucsc_build_sites: "{{ galaxy_config_dir }}/ucsc_build_sites.txt"

galaxy_config_hash:
  "uwsgi": {}
  "galaxy":
    <<: *BASE_APP_MAIN<|MERGE_RESOLUTION|>--- conflicted
+++ resolved
@@ -1937,16 +1937,6 @@
   # allowed.
   #job_runner_monitor_sleep: 1.0
 
-<<<<<<< HEAD
-  # Determines how metadata will be set. Valid values are `directory`
-  # and `extended`. In extended mode jobs will decide if a tool run
-  # failed, the object stores configuration is serialized and made
-  # available to the job and is used for writing output datasets to the
-  # object store as part of the job and dynamic output discovery (e.g.
-  # discovered datasets <discover_datasets>, unpopulated collections,
-  # etc) happens as part of the job.
-  metadata_strategy: 'extended'
-=======
   # Each Galaxy workflow handler process runs one thread responsible for
   # checking the state of active workflow invocations.  This thread
   # operates in a loop and sleeps for the given number of seconds at the
@@ -1964,8 +1954,7 @@
   # <discover_datasets>, unpopulated collections, etc) happens as part
   # of the job. In `directory_celery` and `extended_celery` metadata
   # will be set within a celery task.
-  #metadata_strategy: directory
->>>>>>> 160c0e54
+  #metadata_strategy: extended
 
   # Although it is fairly reliable, setting metadata can occasionally
   # fail.  In these instances, you can choose to retry setting it
