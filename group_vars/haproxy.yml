--- conflicted
+++ resolved
@@ -28,13 +28,10 @@
         - 'use_backend hicspecial  if hic_host basecss'
         - 'use_backend metaspecial if metagenomics_host welcome'
         - 'use_backend metaspecial if metagenomics_host basecss'
-<<<<<<< HEAD
         - 'use_backend despecial   if de_host welcome'
         - 'use_backend despecial   if de_host basecss'
-=======
         - 'use_backend rnaspecial if rna_host welcome'
         - 'use_backend rnaspecial if rna_host basecss'
->>>>>>> 25dc5aeb
         - 'use_backend galaxy'
 
 
