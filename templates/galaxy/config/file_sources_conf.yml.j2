--- conflicted
+++ resolved
@@ -252,7 +252,6 @@
   doc: Global and high-resolution regional atmospheric models from Météo-France.
   bucket: mf-nwp-models
   anon: true
-<<<<<<< HEAD
   
 - type: s3fs
   label: Argo marine floats data and metadata from Global Data Assembly Centre (Argo GDAC)
@@ -315,12 +314,10 @@
   doc: "The CERN Open Data Portal is a repository that enables large scale experimental data releases of curated datasets, accompanying software, supporting documentation and example analyses"
   label: CERN Open Data
   url: https://opendata.cern
-=======
 
 - type: s3fs
   label: Human Pangenome Reference Consortium
   id: human-pangenomics
   doc: "This bucket includes sequencing data, assemblies, and pangenomes, and analyses for the Human Pangenome Reference Consortium. Sequencing data includes PacBio, Oxford Nanopore, Illumina, and Hi-C."
   bucket: human-pangenomics
-  anon: true
->>>>>>> 09e67e7d
+  anon: true