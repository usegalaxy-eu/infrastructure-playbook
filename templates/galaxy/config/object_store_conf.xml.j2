<?xml version="1.0"?>
<object_store type="distributed" id="primary" order="0">
    <backends search_for_missing="false">
        <backend id="secondary" type="disk" weight="0" store_by="id">
            <files_dir path="/data/0/galaxy_db/files"/>
            <extra_dir type="temp" path="/data/2/galaxy_db/tmp"/>
            <extra_dir type="job_work" path="/data/jwd/main"/>
        </backend>
        <backend id="files1" type="disk" weight="0" store_by="id">
            <files_dir path="/data/1/galaxy_db/files"/>
            <extra_dir type="temp" path="/data/2/galaxy_db/tmp"/>
            <extra_dir type="job_work" path="/data/jwd/main"/>
        </backend>
        <backend id="files2" type="disk" weight="0" store_by="id">
            <files_dir path="/data/2/galaxy_db/files"/>
            <extra_dir type="temp" path="/data/2/galaxy_db/tmp"/>
            <extra_dir type="job_work" path="/data/jwd/main"/>
        </backend>
        <backend id="files3" type="disk" weight="0" store_by="id">
            <files_dir path="/data/3/galaxy_db/files"/>
            <extra_dir type="temp" path="/data/2/galaxy_db/tmp"/>
            <extra_dir type="job_work" path="/data/jwd/main"/>
        </backend>
        <backend id="files4" type="disk" weight="0" store_by="id">
            <files_dir path="/data/4/galaxy_db/files"/>
            <extra_dir type="temp" path="/data/2/galaxy_db/tmp"/>
            <extra_dir type="job_work" path="/data/jwd/main"/>
        </backend>
        <backend id="files6" type="disk" weight="0" store_by="id">
            <files_dir path="/data/6/galaxy_db/files"/>
            <extra_dir type="temp" path="/data/2/galaxy_db/tmp"/>
            <extra_dir type="job_work" path="/data/jwd/main"/>
        </backend>
        <backend id="files7" type="disk" weight="0" store_by="id">
            <files_dir path="/data/7/galaxy_db/files"/>
            <extra_dir type="temp" path="/data/2/galaxy_db/tmp"/>
            <extra_dir type="job_work" path="/data/jwd/main"/>
        </backend>
        <backend id="files8" type="disk" weight="0" store_by="id" name="University of Freiburg Isilon storage (id=files8)">
            <description>
This ObjectStore is suitable as long-term storage of Galaxy objects. The Galaxy team
does not routinely automatically purge datasets from this ObjectStore.

## storage description

The Isilon storage consists of 32 storage nodes, with redundant backend switches and a
total capacity of the central storage system is now at 3,66 PiB
(equals approx. 4,12 Petabyte, or 5,88 Mio. CDs with a standard memory of 700 MB).

The storage consists of 16 Gen6 type A200 storage nodes and 16 Gen5 type X410 nodes.

<div align="center">
    <table width="100%" border="0">
        <tr>
        <td width="50%" align="center">
            <img src="https://raw.githubusercontent.com/usegalaxy-eu/website/master/assets/media/storage/IMG_1512.jpg" width="90%" />
        </td><td width="50%" align="center">
            <img src="https://raw.githubusercontent.com/usegalaxy-eu/website/master/assets/media/storage/IMG_1507.jpg" width="50%" />
        </td>
        </tr>
    </table>
</div>
            </description>
            <files_dir path="/data/dnb-ds01/galaxy_db/files"/>
            <extra_dir type="temp" path="/data/dnb-ds01/galaxy_db/tmp"/>
            <extra_dir type="job_work" path="/data/dnb-ds03/galaxy_db/job_working_directory"/>
        </backend>
        <backend id="files9" type="disk" weight="0" store_by="id" name="University of Freiburg Isilon storage (id=files9)">
            <description>
This ObjectStore is suitable as long-term storage of Galaxy objects. The Galaxy team
does not routinely automatically purge datasets from this ObjectStore.

## storage description

The Isilon storage consists of 32 storage nodes, with redundant backend switches and a
total capacity of the central storage system is now at 3,66 PiB
(equals approx. 4,12 Petabyte, or 5,88 Mio. CDs with a standard memory of 700 MB).

The storage consists of 16 Gen6 type A200 storage nodes and 16 Gen5 type X410 nodes.

<div align="center">
    <table width="100%" border="0">
        <tr>
        <td width="50%" align="center">
            <img src="https://raw.githubusercontent.com/usegalaxy-eu/website/master/assets/media/storage/IMG_1512.jpg" width="90%" />
        </td><td width="50%" align="center">
            <img src="https://raw.githubusercontent.com/usegalaxy-eu/website/master/assets/media/storage/IMG_1507.jpg" width="50%" />
        </td>
        </tr>
    </table>
</div>
            </description>
            <files_dir path="/data/dnb-ds02/galaxy_db/files"/>
            <extra_dir type="temp" path="/data/dnb-ds02/galaxy_db/tmp"/>
            <extra_dir type="job_work" path="/data/dnb-ds03/galaxy_db/job_working_directory"/>
        </backend>
        <backend id="files10" type="disk" weight="0" store_by="uuid" name="University of Freiburg Isilon storage (id=files10)">
            <description>
This ObjectStore is suitable as long-term storage of Galaxy objects. The Galaxy team
does not routinely automatically purge datasets from this ObjectStore.

## storage description

The Isilon storage consists of 32 storage nodes, with redundant backend switches and a
total capacity of the central storage system is now at 3,66 PiB
(equals approx. 4,12 Petabyte, or 5,88 Mio. CDs with a standard memory of 700 MB).

The storage consists of 16 Gen6 type A200 storage nodes and 16 Gen5 type X410 nodes.

<div align="center">
    <table width="100%" border="0">
        <tr>
        <td width="50%" align="center">
            <img src="https://raw.githubusercontent.com/usegalaxy-eu/website/master/assets/media/storage/IMG_1512.jpg" width="90%" />
        </td><td width="50%" align="center">
            <img src="https://raw.githubusercontent.com/usegalaxy-eu/website/master/assets/media/storage/IMG_1507.jpg" width="50%" />
        </td>
        </tr>
    </table>
</div>
            </description>
            <files_dir path="/data/dnb-ds03/galaxy_db/files"/>
            <extra_dir type="temp" path="/data/dnb-ds02/galaxy_db/tmp"/>
            <extra_dir type="job_work" path="/data/dnb-ds03/galaxy_db/job_working_directory"/>
        </backend>
        <backend id="files11" type="disk" weight="0" store_by="uuid">
            <files_dir path="/data/dnb05/galaxy_db/files"/>
            <extra_dir type="temp" path="/data/jwd/object_store_temp/dnb05"/>
            <extra_dir type="job_work" path="/data/jwd/main"/>
        </backend>
        <backend id="files12" type="disk" weight="0" store_by="uuid">
            <files_dir path="/data/dnb06/galaxy_db/files"/>
            <extra_dir type="temp" path="/data/jwd/object_store_temp/dnb06"/>
            <extra_dir type="job_work" path="/data/jwd/main"/>
        </backend>
        <backend id="files13" type="disk" weight="0" store_by="uuid" device="dnb07">
            <files_dir path="/data/dnb07/galaxy_db/files"/>
            <extra_dir type="job_work" path="/data/jwd01/main"/>
        </backend>
        <backend id="files14" type="disk" weight="0" store_by="uuid" device="dnb07">
            <files_dir path="/data/dnb07/galaxy_db/files"/>
            <extra_dir type="job_work" path="/data/jwd02f/main"/>
        </backend>
        <backend id="files15" type="disk" weight="0" store_by="uuid" device="dnb07">
            <files_dir path="/data/dnb07/galaxy_db/files"/>
            <extra_dir type="job_work" path="/data/jwd03f/main"/>
        </backend>
        <backend id="files16" type="disk" weight="0" store_by="uuid" device="dnb07">
            <files_dir path="/data/dnb07/galaxy_db/files"/>
            <extra_dir type="job_work" path="/data/jwd04/main"/>
        </backend>
        <backend id="files17" type="disk" weight="0" store_by="uuid" device="dnb07">
            <files_dir path="/data/dnb07/galaxy_db/files"/>
            <extra_dir type="job_work" path="/data/jwd05e/main"/>
        </backend>
        <backend id="files18" type="disk" weight="0" store_by="uuid" device="dnb08">
            <files_dir path="/data/dnb08/galaxy_db/files"/>
            <extra_dir type="job_work" path="/data/jwd02f/main"/>
        </backend>
        <backend id="files19" type="disk" weight="0" store_by="uuid" device="dnb08">
            <files_dir path="/data/dnb08/galaxy_db/files"/>
            <!-- same than jwd05e, but unecrypted, so use jwd05e instead -->
            <extra_dir type="job_work" path="/data/jwd04/main"/>
        </backend>
        <backend id="files20" type="disk" weight="0" store_by="uuid" device="dnb08">
            <files_dir path="/data/dnb08/galaxy_db/files"/>
            <extra_dir type="job_work" path="/data/jwd05e/main"/>
        </backend>
        <backend id="files21" type="disk" weight="0" store_by="uuid" device="dnb08">
            <files_dir path="/data/dnb08/galaxy_db/files"/>
            <extra_dir type="job_work" path="/data/jwd01/main"/>
        </backend>
        <backend id="files22" type="disk" weight="0" store_by="uuid" device="dnb08">
            <files_dir path="/data/dnb08/galaxy_db/files"/>
            <!-- this is ws02 on the Netapp side and should not be used anymore, oo -->
            <extra_dir type="job_work" path="/data/jwd03f/main"/>
        </backend>
        <backend id="files23" type="disk" weight="0" store_by="uuid" device="dnb09">
            <badges>
                <more_stable />
                <!--backed_up></backed_up-->
                <!--faster /-->
                <!--less_stable /-->
                <!--not_backed_up /-->
                <!--less_secure>University of Freiburg enterprise level data security policies and montioring have not yet been integrated with this storage.</less_secure-->
                <!--short_term>The data stored here is purged after a month.</short_term-->
            </badges>
            <files_dir path="/data/dnb09/galaxy_db/files"/>
            <extra_dir type="job_work" path="/data/jwd02f/main"/>
        </backend>
        <backend id="files24" type="disk" weight="0" store_by="uuid" device="dnb09">
            <badges>
                <more_stable />
            </badges>
            <files_dir path="/data/dnb09/galaxy_db/files"/>
            <extra_dir type="job_work" path="/data/jwd05e/main"/>
        </backend>
        <backend id="files25" type="disk" weight="0" store_by="uuid" device="dnb09">
            <files_dir path="/data/dnb09/galaxy_db/files"/>
            <extra_dir type="job_work" path="/data/jwd01/main"/>
        </backend>
        <backend id="files26" type="disk" weight="0" store_by="uuid" device="dnb09">
            <files_dir path="/data/dnb09/galaxy_db/files"/>
            <extra_dir type="job_work" path="/data/jwd04/main"/>
        </backend>
<<<<<<< HEAD
        <backend id="files27" type="disk" weight="2" store_by="uuid" device="dnb10">
=======
        <backend id="files27" type="disk" weight="0" store_by="uuid">
>>>>>>> 2432201d
            <badges>
                <more_stable />
                <!--backed_up></backed_up-->
                <!--faster /-->
                <!--less_stable /-->
                <!--not_backed_up /-->
                <!--less_secure>University of Freiburg enterprise level data security policies and montioring have not yet been integrated with this storage.</less_secure-->
                <!--short_term>The data stored here is purged after a month.</short_term-->
            </badges>
            <files_dir path="/data/dnb10/galaxy_db/files"/>
            <extra_dir type="job_work" path="/data/jwd02f/main"/>
        </backend>
<<<<<<< HEAD
        <backend id="files28" type="disk" weight="2" store_by="uuid" device="dnb10">
=======
        <backend id="files28" type="disk" weight="0" store_by="uuid">
>>>>>>> 2432201d
            <badges>
                <more_stable />
            </badges>
            <files_dir path="/data/dnb10/galaxy_db/files"/>
            <extra_dir type="job_work" path="/data/jwd05e/main"/>
        </backend>
<<<<<<< HEAD
        <backend id="dataplant01" type="disk" weight="0" store_by="uuid" device="dp01">
=======
        <backend id="files29" type="disk" weight="2" store_by="uuid">
            <badges>
                <more_stable />
            </badges>
            <files_dir path="/data/dnb11/galaxy_db/files"/>
            <extra_dir type="job_work" path="/data/jwd02f/main"/>
        </backend>
        <backend id="files30" type="disk" weight="2" store_by="uuid">
            <badges>
                <more_stable />
            </badges>
            <files_dir path="/data/dnb11/galaxy_db/files"/>
            <extra_dir type="job_work" path="/data/jwd05e/main"/>
        </backend>
        <backend id="files31" type="disk" weight="2" store_by="uuid">
            <badges>
                <more_stable />
            </badges>
            <files_dir path="/data/dnb11/galaxy_db/files"/>
            <extra_dir type="job_work" path="/data/jwd06/main"/>
        </backend>
        <backend id="secondary" type="disk" weight="0" store_by="id">
            <files_dir path="/data/0/galaxy_db/files"/>
            <extra_dir type="temp" path="/data/2/galaxy_db/tmp"/>
            <extra_dir type="job_work" path="/data/jwd/main"/>
        </backend>
        <backend id="dataplant01" type="disk" weight="0" store_by="uuid">
>>>>>>> 2432201d
            <files_dir path="/data/dp01/galaxy_db/files"/>
            <extra_dir type="temp" path="/data/jwd/object_store_temp/dataplant01"/>
            <extra_dir type="job_work" path="/data/jwd/main"/>
        </backend>
        
        <!- - also called Scratch storage - ->
        <backend type="generic_s3" id="s3_scratch_netapp01" allow_selection="true" weight="0" store_by="uuid" device="scratch" name="Short term storage for method development">
            <description>S3-based object storage is maintained by the compute center of the University of Freiburg.
                         Data on this storage, also called scratch storage, is deleted if it is older than two months (60 days), so it is only appropriate for short-term methods development.
                         The rapid deletion of stored data enables us to provide this storage without a quota. This storage is not backed up.
                         More information about our storage offerings is documented at [https://galaxyproject.org/eu/storage/](https://galaxyproject.org/eu/storage/).
            </description>
            <quota enabled="false" />

            TODO: here we need to add maybe `source=scratch and amount=unlimited`
            
            <badges>
                <less_stable />
                <not_backed_up />
                <short_term>The data stored here is purged after two months (60 days).</short_term>
            </badges>
            <auth access_key="{{ s3_netapp01.usegalaxy_eu.access_key }}" secret_key="{{ s3_netapp01.usegalaxy_eu.secret_key }}" />
            <bucket name="{{ s3_netapp01.usegalaxy_eu.bucket_name }}" use_reduced_redundancy="false" max_chunk_size="250" />
            <connection host="s3.bwsfs.uni-freiburg.de" port="443" is_secure="True" conn_path="" multipart="True"/>
            <cache path="{{ object_store_cache_dir }}" size="10000" cache_updated_data="true" />
            <extra_dir type="job_work" path="{{ jwd.jwd06.path }}/main"/>
            <extra_dir type="temp" path="{{ jwd.jwd06.path }}/tmp"/>
        </backend>
        <backend type="generic_s3" id="s3_scratch_netapp02" allow_selection="true" weight="0" store_by="uuid" device="scratch" name="Short term storage for method development">
            <description>S3-based object storage is maintained by the compute center of the University of Freiburg.
                         Data on this storage, also called scratch storage, is deleted if it is older than two months (60 days), so it is only appropriate for short-term methods development.
                         The rapid deletion of stored data enables us to provide this storage without a quota. This storage is not backed up.
                         More information about our storage offerings is documented at [https://galaxyproject.org/eu/storage/](https://galaxyproject.org/eu/storage/).
            </description>
            <quota enabled="false" />
            <badges>
                <less_stable />
                <not_backed_up />
                <short_term>The data stored here is purged after two months (60 days).</short_term>
            </badges>
            <auth access_key="{{ s3_netapp01.usegalaxy_eu.access_key }}" secret_key="{{ s3_netapp01.usegalaxy_eu.secret_key }}" />
            <bucket name="{{ s3_netapp01.usegalaxy_eu.bucket_name }}" use_reduced_redundancy="false" max_chunk_size="250" />
            <connection host="s3.bwsfs.uni-freiburg.de" port="443" is_secure="True" conn_path="" multipart="True"/>
            <cache path="{{ object_store_cache_dir }}" size="10000" cache_updated_data="true" />
            <extra_dir type="job_work" path="{{ jwd.jwd07.path }}/main"/>
            <extra_dir type="temp" path="{{ jwd.jwd07.path }}/tmp"/>
        </backend>

        <!- - private object store - ->
        <backend type="generic_s3" id="s3_private_netapp01" allow_selection="true" weight="0" store_by="uuid" private="true" name="User-private storage with additional safeguards">
            <description>S3-based object storage is maintained by the compute center of the University of Freiburg.
                         Data on this storage cannot be used for public datasets, cannot be shared between users, etc..
                         All your data in Galaxy is by default only available to you and can not be seen by other users. However, you can always share data, and histories with others.
                         This storage prevents sharing and provides an additional safeguard for you and your data. 
                         More information about our storage offerings is documented at [https://galaxyproject.org/eu/storage/](https://galaxyproject.org/eu/storage/).
            </description>
            <quota source="private_quota" />
            <badges>
                <more_stable />
            </badges>
            <auth access_key="{{ s3_netapp01.usegalaxy_eu.access_key }}" secret_key="{{ s3_netapp01.usegalaxy_eu.secret_key }}" />
            <bucket name="{{ s3_netapp01.usegalaxy_eu.bucket_name }}" use_reduced_redundancy="false" max_chunk_size="250" />
            <connection host="s3.bwsfs.uni-freiburg.de" port="443" is_secure="True" conn_path="" multipart="True"/>
            <cache path="{{ object_store_cache_dir }}" size="10000" />
            <extra_dir type="job_work" path="{{ jwd.jwd07.path }}/main"/>
            <extra_dir type="temp" path="{{ jwd.jwd07.path }}/tmp"/>
        </backend>

        <!--
        <backend type="generic_s3" id="s3_cyfronet01" allow_selection="false" weight="0" store_by="uuid">
            <badges>
                <less_stable />
                <not_backed_up />
                <short_term>The data stored here can be removed at any time. Its for testing only.</short_term>
            </badges>
            <location latitude="50.0689816" longitude="19.9070188" />
            <auth access_key="{{ s3_cyfronet01.usegalaxy_eu.access_key }}" secret_key="{{ s3_cyfronet01.usegalaxy_eu.secret_key }}" />
            <bucket name="{{ s3_cyfronet01.usegalaxy_eu.bucket_name }}" use_reduced_redundancy="False" max_chunk_size="250" />
            <connection host="s3p.cloud.cyfronet.pl" port="443" is_secure="True" conn_path="" multipart="True"/>
            <cache path="/data/jwd/s3_object_store_cache" size="10000" />
            <extra_dir type="job_work" path="/data/jwd02f/main"/>
            <extra_dir type="temp" path="/data/jwd02f/tmp"/>
        </backend>
        -->

    </backends>
</object_store><|MERGE_RESOLUTION|>--- conflicted
+++ resolved
@@ -203,11 +203,7 @@
             <files_dir path="/data/dnb09/galaxy_db/files"/>
             <extra_dir type="job_work" path="/data/jwd04/main"/>
         </backend>
-<<<<<<< HEAD
-        <backend id="files27" type="disk" weight="2" store_by="uuid" device="dnb10">
-=======
-        <backend id="files27" type="disk" weight="0" store_by="uuid">
->>>>>>> 2432201d
+        <backend id="files27" type="disk" weight="0" store_by="uuid" device="dnb10">
             <badges>
                 <more_stable />
                 <!--backed_up></backed_up-->
@@ -220,48 +216,36 @@
             <files_dir path="/data/dnb10/galaxy_db/files"/>
             <extra_dir type="job_work" path="/data/jwd02f/main"/>
         </backend>
-<<<<<<< HEAD
-        <backend id="files28" type="disk" weight="2" store_by="uuid" device="dnb10">
-=======
-        <backend id="files28" type="disk" weight="0" store_by="uuid">
->>>>>>> 2432201d
+        <backend id="files28" type="disk" weight="0" store_by="uuid" device="dnb10">
             <badges>
                 <more_stable />
             </badges>
             <files_dir path="/data/dnb10/galaxy_db/files"/>
             <extra_dir type="job_work" path="/data/jwd05e/main"/>
         </backend>
-<<<<<<< HEAD
-        <backend id="dataplant01" type="disk" weight="0" store_by="uuid" device="dp01">
-=======
-        <backend id="files29" type="disk" weight="2" store_by="uuid">
+        <backend id="files29" type="disk" weight="2" store_by="uuid" device="dnb11">
             <badges>
                 <more_stable />
             </badges>
             <files_dir path="/data/dnb11/galaxy_db/files"/>
             <extra_dir type="job_work" path="/data/jwd02f/main"/>
         </backend>
-        <backend id="files30" type="disk" weight="2" store_by="uuid">
+        <backend id="files30" type="disk" weight="2" store_by="uuid" device="dnb11">
             <badges>
                 <more_stable />
             </badges>
             <files_dir path="/data/dnb11/galaxy_db/files"/>
             <extra_dir type="job_work" path="/data/jwd05e/main"/>
         </backend>
-        <backend id="files31" type="disk" weight="2" store_by="uuid">
+        <backend id="files31" type="disk" weight="2" store_by="uuid" device="dnb11">
             <badges>
                 <more_stable />
             </badges>
             <files_dir path="/data/dnb11/galaxy_db/files"/>
             <extra_dir type="job_work" path="/data/jwd06/main"/>
         </backend>
-        <backend id="secondary" type="disk" weight="0" store_by="id">
-            <files_dir path="/data/0/galaxy_db/files"/>
-            <extra_dir type="temp" path="/data/2/galaxy_db/tmp"/>
-            <extra_dir type="job_work" path="/data/jwd/main"/>
-        </backend>
-        <backend id="dataplant01" type="disk" weight="0" store_by="uuid">
->>>>>>> 2432201d
+
+        <backend id="dataplant01" type="disk" weight="0" store_by="uuid" device="dp01">
             <files_dir path="/data/dp01/galaxy_db/files"/>
             <extra_dir type="temp" path="/data/jwd/object_store_temp/dataplant01"/>
             <extra_dir type="job_work" path="/data/jwd/main"/>
