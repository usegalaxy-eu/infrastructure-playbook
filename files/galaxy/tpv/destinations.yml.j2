--- conflicted
+++ resolved
@@ -605,11 +605,7 @@
     context:
       galaxy_group: 'GalaxyGroup == "pxe-gpu"'
     params:
-<<<<<<< HEAD
       submit_requirements: "{galaxy_group}"
-=======
-      submit_requirements: 'GalaxyGroup == "pxe-gpu"'
->>>>>>> 444b6087
       request_gpus: "{gpus or 0}"
       docker_run_extra_arguments: "{entity.params.get('docker_run_extra_arguments') or ''} --gpus all --env CUDA_VISIBLE_DEVICES=$_CONDOR_AssignedGPUs --env NVIDIA_VISIBLE_DEVICES=$_CONDOR_AssignedGPUs"
     rules:
