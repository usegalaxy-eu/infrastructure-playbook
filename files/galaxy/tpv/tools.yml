---
# ALL tags must be with dashes (-) instead of underscores (_)
tools:
  basic_gpu_resource_param_tool:
    # Type of compute resource (CPU or GPU) for the tool depends on user's input from its wrapper.
    # Default resource is CPU.
    rules:
      - id: resource_params_gpu
        if: |
          param_dict = job.get_param_values(app)
          param_dict.get('__job_resource', {}).get('__job_resource__select') == 'yes'
        gpus: int(job.get_param_values(app)['__job_resource']['gpu'])

  __DATA_FETCH__:
    cores: 1
    mem: 3
    gpus: 0
    scheduling:
      require:
        - upload
    rules:
      - id: no-pulsar
        if: user is not None
        execute: |
            from tpv.core.entities import Tag, TagSetManager, TagType

            user_preferences = user.extra_preferences
            pulsar_tag = user_preferences.get("distributed_compute|remote_resources", "None")
            pulsar_tag = Tag("scheduling", pulsar_tag, TagType.REQUIRE) if pulsar_tag != "None" else None

            entity.tpv_tags.tags = [
                tag
                for tag in entity.tpv_tags.tags
                if tag != pulsar_tag
            ]

    env:
      TEMP: /data/1/galaxy_db/tmp

  toolshed.g2.bx.psu.edu/repos/chemteam/gmx_sim/gmx_sim/.*:
    inherits: basic_gpu_resource_param_tool

  toolshed.g2.bx.psu.edu/repos/bgruening/deeptools_.*/deeptools_.*/.*:
    rules:
      - id: deeptools_singularity
        if: |
          # versions without singularity container available
          no_container = {
              '2.0.1.0',
              '2.1.0.0',
              '2.2.2.0',  # a container is available but it is broken
              '2.2.3.0',
              '2.5.0.0',
              '3.0.1.0',
              '3.0.2.0',
          }
          all(not helpers.tool_version_eq(tool, version) for version in no_container)
        scheduling:
          require:
            - singularity

  toolshed.g2.bx.psu.edu/repos/bgruening/deeptools_bam_compare/deeptools_bam_compare/.*:
    rules:
      - id: deeptools_singularity_bam_compare
        if: |
          # versions working in conda but not in singularity
          conda_only_versions = {
              '2.4.1.0',
          }
          any(helpers.tool_version_eq(tool, version) for version in conda_only_versions)
        # remove singularity tag
        execute: |
          from tpv.core.entities import TagSetManager, TagType
          entity.tpv_tags = TagSetManager([
              tag for tag in entity.tpv_tags.tags
              if not (tag.value == 'singularity' and tag.tag_type == TagType.REQUIRE)
          ])

  toolshed.g2.bx.psu.edu/repos/bgruening/deeptools_bam_coverage/deeptools_bam_coverage/.*:
    rules:
      - id: deeptools_singularity_bam_coverage
        if: |
          # versions working in conda but not in singularity
          conda_only_versions = {
              '2.4.1.0',
          }
          any(helpers.tool_version_eq(tool, version) for version in conda_only_versions)
        # remove singularity tag
        execute: |
          from tpv.core.entities import TagSetManager, TagType
          entity.tpv_tags = TagSetManager([
              tag for tag in entity.tpv_tags.tags
              if not (tag.value == 'singularity' and tag.tag_type == TagType.REQUIRE)
          ])

  toolshed.g2.bx.psu.edu/repos/bgruening/deeptools_plot_coverage/deeptools_plot_coverage/.*:
    rules:
      - id: deeptools_singularity_plot_coverage
        if: |
          # versions working in conda but not in singularity
          conda_only_versions = {
              '2.4.1.0',
          }
          any(helpers.tool_version_eq(tool, version) for version in conda_only_versions)
        # remove singularity tag
        execute: |
          from tpv.core.entities import TagSetManager, TagType
          entity.tpv_tags = TagSetManager([
              tag for tag in entity.tpv_tags.tags
              if not (tag.value == 'singularity' and tag.tag_type == TagType.REQUIRE)
          ])

  toolshed.g2.bx.psu.edu/repos/bgruening/deeptools_plot_profile/deeptools_plot_profile/.*:
    rules:
      - id: deeptools_singularity_plot_profile
        if: |
          # versions working in conda but not in singularity
          conda_only_versions = {
              '3.1.2.0.0',
          }
          any(helpers.tool_version_eq(tool, version) for version in conda_only_versions)
        # remove singularity tag
        execute: |
          from tpv.core.entities import TagSetManager, TagType
          entity.tpv_tags = TagSetManager([
              tag for tag in entity.tpv_tags.tags
              if not (tag.value == 'singularity' and tag.tag_type == TagType.REQUIRE)
          ])

  toolshed.g2.bx.psu.edu/repos/bgruening/hifiasm/hifiasm/.*:
    rules:
      - id: hifiasm_memory
        # The memory requirement of Hifiasm depends on a wrapper's input
        if: |
          parameters = {p.name: p.value for p in job.parameters}
          parameters = tool.params_from_strings(parameters, app)

          advanced_options = parameters.get("advanced_options", dict())
          hg_size = advanced_options.get("hg_size", "")

          bool(hg_size)
        mem: |
          from math import ceil

          parameters = {p.name: p.value for p in job.parameters}
          parameters = tool.params_from_strings(parameters, app)

          advanced_options = parameters.get("advanced_options", dict())

          kcov_default = 36
          kcov = advanced_options.get("kcov", kcov_default)

          hg_size = advanced_options.get("hg_size", "")

          value = 0
          if hg_size:
              conversion_factors = {
                  "k": 1000000,
                  "M": 1000,
                  "G": 1,
              }
              conversion_factors = {
                  key.lower(): value for key, value in conversion_factors.items()
              }
              suffix = hg_size[-1:].lower()
              value = hg_size[:len(hg_size) - 1]
              value = value.replace(",", ".")
              value = float(value)
              # compute hg size in Gb
              value = value / conversion_factors[suffix.lower()]
              value = ceil(value * (kcov * 2) * 1.75)

          # return the amount of memory needed
          value

  toolshed.g2.bx.psu.edu/repos/bgruening/keras_train_and_eval/keras_train_and_eval/.*:
    inherits: basic_gpu_resource_param_tool

  toolshed.g2.bx.psu.edu/repos/iuc/snippy/snippy/.*:
    cores: 2
    scheduling:
      require:
        - condor-tpv
    rules:
      - if: input_size >= 0.015
        cores: 14

  toolshed.g2.bx.psu.edu/repos/iuc/enasearch_search_data/enasearch_search_data/.*:
    scheduling:
      require:
        - conda
        - singularity

  toolshed.g2.bx.psu.edu/repos/galaxy-australia/hifiasm_meta/hifiasm_meta/.*:
    cores: 8
    params:
      singularity_enabled: true

  toolshed.g2.bx.psu.edu/repos/rnateam/dewseq/dewseq/.*:
    cores: 2
    mem: 40
    scheduling:
      prefer:
        - condor-tpv

  toolshed.g2.bx.psu.edu/repos/iuc/fasta_stats/fasta-stats/.*:
    rules:
      - if: input_size >= 0.01
        cores: 3

  toolshed.g2.bx.psu.edu/repos/rnateam/htseq-clip/htseq-clip/.*:
    cores: 4
    mem: 16
    scheduling:
      prefer:
        - condor-tpv

  toolshed.g2.bx.psu.edu/repos/iuc/sleuth/sleuth/.*:
    cores: 4
    mem: 16

  toolshed.g2.bx.psu.edu/repos/iuc/rnaquast/rna_quast/.*:
    cores: 12
    mem: 40

  toolshed.g2.bx.psu.edu/repos/galaxy-australia/alphafold2/alphafold/.*:
    cores: 10
    mem: 32
    rules:
      - if: helpers.tool_version_eq(tool, '2.0.0+galaxy1')
        # The version number of alphafold may not match the version number of the the tool in this case. The alphafold
        # version number should in fact be newer than 2.1.0 and older than 2.1.1. Check the links below to verify this
        # claim:
        # - https://github.com/usegalaxy-au/tools-au/blob/fae57866fda74c85d405a2db03a82ebfdaed6070/tools/alphafold/docker/Dockerfile#L7
        # - https://github.com/usegalaxy-au/tools-au/tree/fae57866fda74c85d405a2db03a82ebfdaed6070/tools/alphafold/docker
        # - https://github.com/usegalaxy-au/tools-au/commit/aa7c146a02df64fcaa8ef03a89a76012227f35d6
        # - https://github.com/deepmind/alphafold/blob/be37a41d6f83e4145bd4912cbe8bf6a24af80c29/setup.py#L21
        # However neither, 2.1.0 nor 2.1.1 are still supposed to be able to use the GPU during the relaxation step, yet
        # there are CUDA errors in the tool tests when no GPU is available. Verify the GPU use claim below:
        # - https://github.com/deepmind/alphafold/blob/be37a41d6f83e4145bd4912cbe8bf6a24af80c29/alphafold/relax/amber_minimize.py#L93
        # There seems indeed to have been a mishap when packaging this version of the tool. See the link below.
        # - https://github.com/usegalaxy-au/tools-au/commit/06dd35df4064c0c3c1272957e46c0df59d24c7fe
        # Regardless of how things came to be this way, this version of the tool needs a GPU, and the
        # requirement cannot be disabled) because `ALPHAFOLD_USE_GPU` is not declared in alphafold.xml. Thus we set
        # gpus to one.
        gpus: 1
      - if: helpers.tool_version_eq(tool, '2.0.0+galaxy2')
        # The same story as above applies to this tool version.
        # - https://github.com/usegalaxy-au/tools-au/blob/78302ce1d79058f37b24c7b395de450f42631260/tools/alphafold/alphafold.xml#L52
        gpus: 1
      - if: helpers.tool_version_eq(tool, '2.1.2+galaxy0')
        # This version of alphafold already allows to control whether the GPU should be used during the relaxation
        # step, but the tool developers added `ALPHAFOLD_USE_GPU` in the next tool revision (2.1.2+galaxy1). GPU use
        # is still mandatory.
        # - https://github.com/usegalaxy-au/tools-au/commit/6352c107873cf824d83bfe06b368523624746de7
        gpus: 1
      - if: helpers.tool_version_lt(tool, '2.3')
        params:
          singularity_run_extra_arguments: "--env ALPHAFOLD_DB=/data/db/databases/alphafold_databases/2.2/,ALPHAFOLD_USE_GPU=False"
      - if: helpers.tool_version_gte(tool, '2.3') and helpers.tool_version_lt(tool, '2.3.1+galaxy2')
        params:
          singularity_run_extra_arguments: "--env ALPHAFOLD_DB=/data/db/databases/alphafold_databases/2.3/,ALPHAFOLD_USE_GPU=False"
      - if: helpers.tool_version_gte(tool, '2.3.1+galaxy2')
        params:
          singularity_run_extra_arguments: "--env ALPHAFOLD_DB=/data/db/databases/alphafold_databases,ALPHAFOLD_USE_GPU=False"
        # tweak amount of requested memory depending on the AlphaFold model to be run
      - id: model_preset_multimer
        if: job.get_param_values(app).get("model_preset") == "multimer"
        mem: 69
    scheduling:
      require:
        - singularity


  basic_docker_tool:
    params:
      submit_requirements: "GalaxyDockerHack == True"
    scheduling:
      require:
        - docker
  toolshed.g2.bx.psu.edu/repos/bgruening/instagraal/instagraal/.*:
    inherits: basic_docker_tool
  toolshed.g2.bx.psu.edu/repos/ecology/cb_ivr/cb_ivr/.*:
    inherits: basic_docker_tool
  toolshed.g2.bx.psu.edu/repos/perssond/basic_illumination/basic_illumination/.*:
    inherits: basic_docker_tool
  toolshed.g2.bx.psu.edu/repos/goeckslab/mesmer/mesmer/.*:
    inherits: basic_docker_tool
  toolshed.g2.bx.psu.edu/repos/perssond/quantification/quantification/.*:
    inherits: basic_docker_tool
  toolshed.g2.bx.psu.edu/repos/perssond/s3segmenter/s3segmenter/.*:
    inherits: basic_docker_tool
  toolshed.g2.bx.psu.edu/repos/perssond/coreograph/unet_coreograph/.*:
    inherits: basic_docker_tool
  toolshed.g2.bx.psu.edu/repos/perssond/unmicst/unmicst/.*:
    inherits: basic_docker_tool
  toolshed.g2.bx.psu.edu/repos/perssond/ashlar/ashlar/.*:
    inherits: basic_docker_tool
  toolshed.g2.bx.psu.edu/repos/q2d2/qiime2__alignment__mafft/qiime2__alignment__mafft/.*:
    inherits: basic_docker_tool
  toolshed.g2.bx.psu.edu/repos/q2d2/qiime2__alignment__mafft_add/qiime2__alignment__mafft_add/.*:
    inherits: basic_docker_tool
  toolshed.g2.bx.psu.edu/repos/q2d2/qiime2__alignment__mask/qiime2__alignment__mask/.*:
    inherits: basic_docker_tool
  toolshed.g2.bx.psu.edu/repos/q2d2/qiime2__composition__add_pseudocount/qiime2__composition__add_pseudocount/.*:
    inherits: basic_docker_tool
  toolshed.g2.bx.psu.edu/repos/q2d2/qiime2__composition__ancom/qiime2__composition__ancom/.*:
    inherits: basic_docker_tool
  toolshed.g2.bx.psu.edu/repos/q2d2/qiime2__composition__ancombc/qiime2__composition__ancombc/.*:
    inherits: basic_docker_tool
  toolshed.g2.bx.psu.edu/repos/q2d2/qiime2__composition__tabulate/qiime2__composition__tabulate/.*:
    inherits: basic_docker_tool
  toolshed.g2.bx.psu.edu/repos/q2d2/qiime2__cutadapt__demux_paired/qiime2__cutadapt__demux_paired/.*:
    inherits: basic_docker_tool
  toolshed.g2.bx.psu.edu/repos/q2d2/qiime2__cutadapt__demux_single/qiime2__cutadapt__demux_single/.*:
    inherits: basic_docker_tool
  toolshed.g2.bx.psu.edu/repos/q2d2/qiime2__cutadapt__trim_paired/qiime2__cutadapt__trim_paired/.*:
    inherits: basic_docker_tool
  toolshed.g2.bx.psu.edu/repos/q2d2/qiime2__cutadapt__trim_single/qiime2__cutadapt__trim_single/.*:
    inherits: basic_docker_tool
  toolshed.g2.bx.psu.edu/repos/q2d2/qiime2__dada2__denoise_ccs/qiime2__dada2__denoise_ccs/.*:
    inherits: basic_docker_tool
  toolshed.g2.bx.psu.edu/repos/q2d2/qiime2__dada2__denoise_paired/qiime2__dada2__denoise_paired/.*:
    inherits: basic_docker_tool
  toolshed.g2.bx.psu.edu/repos/q2d2/qiime2__dada2__denoise_pyro/qiime2__dada2__denoise_pyro/.*:
    inherits: basic_docker_tool
  toolshed.g2.bx.psu.edu/repos/q2d2/qiime2__dada2__denoise_single/qiime2__dada2__denoise_single/.*:
    inherits: basic_docker_tool
  toolshed.g2.bx.psu.edu/repos/q2d2/qiime2__deblur__denoise_16S/qiime2__deblur__denoise_16S/.*:
    inherits: basic_docker_tool
  toolshed.g2.bx.psu.edu/repos/q2d2/qiime2__deblur__denoise_other/qiime2__deblur__denoise_other/.*:
    inherits: basic_docker_tool
  toolshed.g2.bx.psu.edu/repos/q2d2/qiime2__deblur__visualize_stats/qiime2__deblur__visualize_stats/.*:
    inherits: basic_docker_tool
  toolshed.g2.bx.psu.edu/repos/q2d2/qiime2__demux__emp_paired/qiime2__demux__emp_paired/.*:
    inherits: basic_docker_tool
  toolshed.g2.bx.psu.edu/repos/q2d2/qiime2__demux__emp_single/qiime2__demux__emp_single/.*:
    inherits: basic_docker_tool
  toolshed.g2.bx.psu.edu/repos/q2d2/qiime2__demux__filter_samples/qiime2__demux__filter_samples/.*:
    inherits: basic_docker_tool
  toolshed.g2.bx.psu.edu/repos/q2d2/qiime2__demux__subsample_paired/qiime2__demux__subsample_paired/.*:
    inherits: basic_docker_tool
  toolshed.g2.bx.psu.edu/repos/q2d2/qiime2__demux__subsample_single/qiime2__demux__subsample_single/.*:
    inherits: basic_docker_tool
  toolshed.g2.bx.psu.edu/repos/q2d2/qiime2__demux__summarize/qiime2__demux__summarize/.*:
    inherits: basic_docker_tool
  toolshed.g2.bx.psu.edu/repos/q2d2/qiime2__diversity__adonis/qiime2__diversity__adonis/.*:
    inherits: basic_docker_tool
  toolshed.g2.bx.psu.edu/repos/q2d2/qiime2__diversity__alpha/qiime2__diversity__alpha/.*:
    inherits: basic_docker_tool
  toolshed.g2.bx.psu.edu/repos/q2d2/qiime2__diversity__alpha_correlation/qiime2__diversity__alpha_correlation/.*:
    inherits: basic_docker_tool
  toolshed.g2.bx.psu.edu/repos/q2d2/qiime2__diversity__alpha_group_significance/qiime2__diversity__alpha_group_significance/.*:
    inherits: basic_docker_tool
  toolshed.g2.bx.psu.edu/repos/q2d2/qiime2__diversity__alpha_phylogenetic/qiime2__diversity__alpha_phylogenetic/.*:
    inherits: basic_docker_tool
  toolshed.g2.bx.psu.edu/repos/q2d2/qiime2__diversity__alpha_rarefaction/qiime2__diversity__alpha_rarefaction/.*:
    inherits: basic_docker_tool
  toolshed.g2.bx.psu.edu/repos/q2d2/qiime2__diversity__beta/qiime2__diversity__beta/.*:
    inherits: basic_docker_tool
  toolshed.g2.bx.psu.edu/repos/q2d2/qiime2__diversity__beta_correlation/qiime2__diversity__beta_correlation/.*:
    inherits: basic_docker_tool
  toolshed.g2.bx.psu.edu/repos/q2d2/qiime2__diversity__beta_group_significance/qiime2__diversity__beta_group_significance/.*:
    inherits: basic_docker_tool
  toolshed.g2.bx.psu.edu/repos/q2d2/qiime2__diversity__beta_phylogenetic/qiime2__diversity__beta_phylogenetic/.*:
    inherits: basic_docker_tool
  toolshed.g2.bx.psu.edu/repos/q2d2/qiime2__diversity__beta_rarefaction/qiime2__diversity__beta_rarefaction/.*:
    inherits: basic_docker_tool
  toolshed.g2.bx.psu.edu/repos/q2d2/qiime2__diversity__bioenv/qiime2__diversity__bioenv/.*:
    inherits: basic_docker_tool
  toolshed.g2.bx.psu.edu/repos/q2d2/qiime2__diversity__core_metrics/qiime2__diversity__core_metrics/.*:
    inherits: basic_docker_tool
  toolshed.g2.bx.psu.edu/repos/q2d2/qiime2__diversity__core_metrics_phylogenetic/qiime2__diversity__core_metrics_phylogenetic/.*:
    inherits: basic_docker_tool
  toolshed.g2.bx.psu.edu/repos/q2d2/qiime2__diversity__filter_distance_matrix/qiime2__diversity__filter_distance_matrix/.*:
    inherits: basic_docker_tool
  toolshed.g2.bx.psu.edu/repos/q2d2/qiime2__diversity__mantel/qiime2__diversity__mantel/.*:
    inherits: basic_docker_tool
  toolshed.g2.bx.psu.edu/repos/q2d2/qiime2__diversity__pcoa/qiime2__diversity__pcoa/.*:
    inherits: basic_docker_tool
  toolshed.g2.bx.psu.edu/repos/q2d2/qiime2__diversity__pcoa_biplot/qiime2__diversity__pcoa_biplot/.*:
    inherits: basic_docker_tool
  toolshed.g2.bx.psu.edu/repos/q2d2/qiime2__diversity__procrustes_analysis/qiime2__diversity__procrustes_analysis/.*:
    inherits: basic_docker_tool
  toolshed.g2.bx.psu.edu/repos/q2d2/qiime2__diversity__tsne/qiime2__diversity__tsne/.*:
    inherits: basic_docker_tool
  toolshed.g2.bx.psu.edu/repos/q2d2/qiime2__diversity__umap/qiime2__diversity__umap/.*:
    inherits: basic_docker_tool
  toolshed.g2.bx.psu.edu/repos/q2d2/qiime2__diversity_lib__alpha_passthrough/qiime2__diversity_lib__alpha_passthrough/.*:
    inherits: basic_docker_tool
  toolshed.g2.bx.psu.edu/repos/q2d2/qiime2__diversity_lib__beta_passthrough/qiime2__diversity_lib__beta_passthrough/.*:
    inherits: basic_docker_tool
  toolshed.g2.bx.psu.edu/repos/q2d2/qiime2__diversity_lib__beta_phylogenetic_meta_passthrough/qiime2__diversity_lib__beta_phylogenetic_meta_passthrough/.*:
    inherits: basic_docker_tool
  toolshed.g2.bx.psu.edu/repos/q2d2/qiime2__diversity_lib__beta_phylogenetic_passthrough/qiime2__diversity_lib__beta_phylogenetic_passthrough/.*:
    inherits: basic_docker_tool
  toolshed.g2.bx.psu.edu/repos/q2d2/qiime2__diversity_lib__bray_curtis/qiime2__diversity_lib__bray_curtis/.*:
    inherits: basic_docker_tool
  toolshed.g2.bx.psu.edu/repos/q2d2/qiime2__diversity_lib__faith_pd/qiime2__diversity_lib__faith_pd/.*:
    inherits: basic_docker_tool
  toolshed.g2.bx.psu.edu/repos/q2d2/qiime2__diversity_lib__jaccard/qiime2__diversity_lib__jaccard/.*:
    inherits: basic_docker_tool
  toolshed.g2.bx.psu.edu/repos/q2d2/qiime2__diversity_lib__observed_features/qiime2__diversity_lib__observed_features/.*:
    inherits: basic_docker_tool
  toolshed.g2.bx.psu.edu/repos/q2d2/qiime2__diversity_lib__pielou_evenness/qiime2__diversity_lib__pielou_evenness/.*:
    inherits: basic_docker_tool
  toolshed.g2.bx.psu.edu/repos/q2d2/qiime2__diversity_lib__shannon_entropy/qiime2__diversity_lib__shannon_entropy/.*:
    inherits: basic_docker_tool
  toolshed.g2.bx.psu.edu/repos/q2d2/qiime2__diversity_lib__unweighted_unifrac/qiime2__diversity_lib__unweighted_unifrac/.*:
    inherits: basic_docker_tool
  toolshed.g2.bx.psu.edu/repos/q2d2/qiime2__diversity_lib__weighted_unifrac/qiime2__diversity_lib__weighted_unifrac/.*:
    inherits: basic_docker_tool
  toolshed.g2.bx.psu.edu/repos/q2d2/qiime2__emperor__biplot/qiime2__emperor__biplot/.*:
    inherits: basic_docker_tool
  toolshed.g2.bx.psu.edu/repos/q2d2/qiime2__emperor__plot/qiime2__emperor__plot/.*:
    inherits: basic_docker_tool
  toolshed.g2.bx.psu.edu/repos/q2d2/qiime2__emperor__procrustes_plot/qiime2__emperor__procrustes_plot/.*:
    inherits: basic_docker_tool
  toolshed.g2.bx.psu.edu/repos/q2d2/qiime2__feature_classifier__blast/qiime2__feature_classifier__blast/.*:
    inherits: basic_docker_tool
  toolshed.g2.bx.psu.edu/repos/q2d2/qiime2__feature_classifier__classify_consensus_blast/qiime2__feature_classifier__classify_consensus_blast/.*:
    inherits: basic_docker_tool
  toolshed.g2.bx.psu.edu/repos/q2d2/qiime2__feature_classifier__classify_consensus_vsearch/qiime2__feature_classifier__classify_consensus_vsearch/.*:
    inherits: basic_docker_tool
  toolshed.g2.bx.psu.edu/repos/q2d2/qiime2__feature_classifier__classify_hybrid_vsearch_sklearn/qiime2__feature_classifier__classify_hybrid_vsearch_sklearn/.*:
    inherits: basic_docker_tool
  toolshed.g2.bx.psu.edu/repos/q2d2/qiime2__feature_classifier__classify_sklearn/qiime2__feature_classifier__classify_sklearn/.*:
    inherits: basic_docker_tool
  toolshed.g2.bx.psu.edu/repos/q2d2/qiime2__feature_classifier__extract_reads/qiime2__feature_classifier__extract_reads/.*:
    inherits: basic_docker_tool
  toolshed.g2.bx.psu.edu/repos/q2d2/qiime2__feature_classifier__find_consensus_annotation/qiime2__feature_classifier__find_consensus_annotation/.*:
    inherits: basic_docker_tool
  toolshed.g2.bx.psu.edu/repos/q2d2/qiime2__feature_classifier__fit_classifier_naive_bayes/qiime2__feature_classifier__fit_classifier_naive_bayes/.*:
    inherits: basic_docker_tool
  toolshed.g2.bx.psu.edu/repos/q2d2/qiime2__feature_classifier__fit_classifier_sklearn/qiime2__feature_classifier__fit_classifier_sklearn/.*:
    inherits: basic_docker_tool
  toolshed.g2.bx.psu.edu/repos/q2d2/qiime2__feature_classifier__vsearch_global/qiime2__feature_classifier__vsearch_global/.*:
    inherits: basic_docker_tool
  toolshed.g2.bx.psu.edu/repos/q2d2/qiime2__feature_table__core_features/qiime2__feature_table__core_features/.*:
    inherits: basic_docker_tool
  toolshed.g2.bx.psu.edu/repos/q2d2/qiime2__feature_table__filter_features/qiime2__feature_table__filter_features/.*:
    inherits: basic_docker_tool
  toolshed.g2.bx.psu.edu/repos/q2d2/qiime2__feature_table__filter_features_conditionally/qiime2__feature_table__filter_features_conditionally/.*:
    inherits: basic_docker_tool
  toolshed.g2.bx.psu.edu/repos/q2d2/qiime2__feature_table__filter_samples/qiime2__feature_table__filter_samples/.*:
    inherits: basic_docker_tool
  toolshed.g2.bx.psu.edu/repos/q2d2/qiime2__feature_table__filter_seqs/qiime2__feature_table__filter_seqs/.*:
    inherits: basic_docker_tool
  toolshed.g2.bx.psu.edu/repos/q2d2/qiime2__feature_table__group/qiime2__feature_table__group/.*:
    inherits: basic_docker_tool
  toolshed.g2.bx.psu.edu/repos/q2d2/qiime2__feature_table__heatmap/qiime2__feature_table__heatmap/.*:
    inherits: basic_docker_tool
  toolshed.g2.bx.psu.edu/repos/q2d2/qiime2__feature_table__merge/qiime2__feature_table__merge/.*:
    inherits: basic_docker_tool
  toolshed.g2.bx.psu.edu/repos/q2d2/qiime2__feature_table__merge_seqs/qiime2__feature_table__merge_seqs/.*:
    inherits: basic_docker_tool
  toolshed.g2.bx.psu.edu/repos/q2d2/qiime2__feature_table__merge_taxa/qiime2__feature_table__merge_taxa/.*:
    inherits: basic_docker_tool
  toolshed.g2.bx.psu.edu/repos/q2d2/qiime2__feature_table__presence_absence/qiime2__feature_table__presence_absence/.*:
    inherits: basic_docker_tool
  toolshed.g2.bx.psu.edu/repos/q2d2/qiime2__feature_table__rarefy/qiime2__feature_table__rarefy/.*:
    inherits: basic_docker_tool
  toolshed.g2.bx.psu.edu/repos/q2d2/qiime2__feature_table__relative_frequency/qiime2__feature_table__relative_frequency/.*:
    inherits: basic_docker_tool
  toolshed.g2.bx.psu.edu/repos/q2d2/qiime2__feature_table__rename_ids/qiime2__feature_table__rename_ids/.*:
    inherits: basic_docker_tool
  toolshed.g2.bx.psu.edu/repos/q2d2/qiime2__feature_table__subsample/qiime2__feature_table__subsample/.*:
    inherits: basic_docker_tool
  toolshed.g2.bx.psu.edu/repos/q2d2/qiime2__feature_table__summarize/qiime2__feature_table__summarize/.*:
    inherits: basic_docker_tool
  toolshed.g2.bx.psu.edu/repos/q2d2/qiime2__feature_table__tabulate_seqs/qiime2__feature_table__tabulate_seqs/.*:
    inherits: basic_docker_tool
  toolshed.g2.bx.psu.edu/repos/q2d2/qiime2__feature_table__transpose/qiime2__feature_table__transpose/.*:
    inherits: basic_docker_tool
  toolshed.g2.bx.psu.edu/repos/q2d2/qiime2__fragment_insertion__classify_otus_experimental/qiime2__fragment_insertion__classify_otus_experimental/.*:
    inherits: basic_docker_tool
  toolshed.g2.bx.psu.edu/repos/q2d2/qiime2__fragment_insertion__filter_features/qiime2__fragment_insertion__filter_features/.*:
    inherits: basic_docker_tool
  toolshed.g2.bx.psu.edu/repos/q2d2/qiime2__fragment_insertion__sepp/qiime2__fragment_insertion__sepp/.*:
    inherits: basic_docker_tool
  toolshed.g2.bx.psu.edu/repos/q2d2/qiime2__gneiss__assign_ids/qiime2__gneiss__assign_ids/.*:
    inherits: basic_docker_tool
  toolshed.g2.bx.psu.edu/repos/q2d2/qiime2__gneiss__correlation_clustering/qiime2__gneiss__correlation_clustering/.*:
    inherits: basic_docker_tool
  toolshed.g2.bx.psu.edu/repos/q2d2/qiime2__gneiss__dendrogram_heatmap/qiime2__gneiss__dendrogram_heatmap/.*:
    inherits: basic_docker_tool
  toolshed.g2.bx.psu.edu/repos/q2d2/qiime2__gneiss__gradient_clustering/qiime2__gneiss__gradient_clustering/.*:
    inherits: basic_docker_tool
  toolshed.g2.bx.psu.edu/repos/q2d2/qiime2__gneiss__ilr_hierarchical/qiime2__gneiss__ilr_hierarchical/.*:
    inherits: basic_docker_tool
  toolshed.g2.bx.psu.edu/repos/q2d2/qiime2__gneiss__ilr_phylogenetic/qiime2__gneiss__ilr_phylogenetic/.*:
    inherits: basic_docker_tool
  toolshed.g2.bx.psu.edu/repos/q2d2/qiime2__gneiss__ilr_phylogenetic_differential/qiime2__gneiss__ilr_phylogenetic_differential/.*:
    inherits: basic_docker_tool
  toolshed.g2.bx.psu.edu/repos/q2d2/qiime2__gneiss__ilr_phylogenetic_ordination/qiime2__gneiss__ilr_phylogenetic_ordination/.*:
    inherits: basic_docker_tool
  toolshed.g2.bx.psu.edu/repos/q2d2/qiime2__longitudinal__anova/qiime2__longitudinal__anova/.*:
    inherits: basic_docker_tool
  toolshed.g2.bx.psu.edu/repos/q2d2/qiime2__longitudinal__feature_volatility/qiime2__longitudinal__feature_volatility/.*:
    inherits: basic_docker_tool
  toolshed.g2.bx.psu.edu/repos/q2d2/qiime2__longitudinal__first_differences/qiime2__longitudinal__first_differences/.*:
    inherits: basic_docker_tool
  toolshed.g2.bx.psu.edu/repos/q2d2/qiime2__longitudinal__first_distances/qiime2__longitudinal__first_distances/.*:
    inherits: basic_docker_tool
  toolshed.g2.bx.psu.edu/repos/q2d2/qiime2__longitudinal__linear_mixed_effects/qiime2__longitudinal__linear_mixed_effects/.*:
    inherits: basic_docker_tool
  toolshed.g2.bx.psu.edu/repos/q2d2/qiime2__longitudinal__maturity_index/qiime2__longitudinal__maturity_index/.*:
    inherits: basic_docker_tool
  toolshed.g2.bx.psu.edu/repos/q2d2/qiime2__longitudinal__nmit/qiime2__longitudinal__nmit/.*:
    inherits: basic_docker_tool
  toolshed.g2.bx.psu.edu/repos/q2d2/qiime2__longitudinal__pairwise_differences/qiime2__longitudinal__pairwise_differences/.*:
    inherits: basic_docker_tool
  toolshed.g2.bx.psu.edu/repos/q2d2/qiime2__longitudinal__pairwise_distances/qiime2__longitudinal__pairwise_distances/.*:
    inherits: basic_docker_tool
  toolshed.g2.bx.psu.edu/repos/q2d2/qiime2__longitudinal__plot_feature_volatility/qiime2__longitudinal__plot_feature_volatility/.*:
    inherits: basic_docker_tool
  toolshed.g2.bx.psu.edu/repos/q2d2/qiime2__longitudinal__volatility/qiime2__longitudinal__volatility/.*:
    inherits: basic_docker_tool
  toolshed.g2.bx.psu.edu/repos/q2d2/qiime2__metadata__distance_matrix/qiime2__metadata__distance_matrix/.*:
    inherits: basic_docker_tool
  toolshed.g2.bx.psu.edu/repos/q2d2/qiime2__metadata__shuffle_groups/qiime2__metadata__shuffle_groups/.*:
    inherits: basic_docker_tool
  toolshed.g2.bx.psu.edu/repos/q2d2/qiime2__metadata__tabulate/qiime2__metadata__tabulate/.*:
    inherits: basic_docker_tool
  toolshed.g2.bx.psu.edu/repos/q2d2/qiime2__phylogeny__align_to_tree_mafft_fasttree/qiime2__phylogeny__align_to_tree_mafft_fasttree/.*:
    inherits: basic_docker_tool
  toolshed.g2.bx.psu.edu/repos/q2d2/qiime2__phylogeny__align_to_tree_mafft_iqtree/qiime2__phylogeny__align_to_tree_mafft_iqtree/.*:
    inherits: basic_docker_tool
  toolshed.g2.bx.psu.edu/repos/q2d2/qiime2__phylogeny__align_to_tree_mafft_raxml/qiime2__phylogeny__align_to_tree_mafft_raxml/.*:
    inherits: basic_docker_tool
  toolshed.g2.bx.psu.edu/repos/q2d2/qiime2__phylogeny__fasttree/qiime2__phylogeny__fasttree/.*:
    inherits: basic_docker_tool
  toolshed.g2.bx.psu.edu/repos/q2d2/qiime2__phylogeny__filter_table/qiime2__phylogeny__filter_table/.*:
    inherits: basic_docker_tool
  toolshed.g2.bx.psu.edu/repos/q2d2/qiime2__phylogeny__filter_tree/qiime2__phylogeny__filter_tree/.*:
    inherits: basic_docker_tool
  toolshed.g2.bx.psu.edu/repos/q2d2/qiime2__phylogeny__iqtree/qiime2__phylogeny__iqtree/.*:
    inherits: basic_docker_tool
  toolshed.g2.bx.psu.edu/repos/q2d2/qiime2__phylogeny__iqtree_ultrafast_bootstrap/qiime2__phylogeny__iqtree_ultrafast_bootstrap/.*:
    inherits: basic_docker_tool
  toolshed.g2.bx.psu.edu/repos/q2d2/qiime2__phylogeny__midpoint_root/qiime2__phylogeny__midpoint_root/.*:
    inherits: basic_docker_tool
  toolshed.g2.bx.psu.edu/repos/q2d2/qiime2__phylogeny__raxml/qiime2__phylogeny__raxml/.*:
    inherits: basic_docker_tool
  toolshed.g2.bx.psu.edu/repos/q2d2/qiime2__phylogeny__raxml_rapid_bootstrap/qiime2__phylogeny__raxml_rapid_bootstrap/.*:
    inherits: basic_docker_tool
  toolshed.g2.bx.psu.edu/repos/q2d2/qiime2__phylogeny__robinson_foulds/qiime2__phylogeny__robinson_foulds/.*:
    inherits: basic_docker_tool
  toolshed.g2.bx.psu.edu/repos/q2d2/qiime2__quality_control__bowtie2_build/qiime2__quality_control__bowtie2_build/.*:
    inherits: basic_docker_tool
  toolshed.g2.bx.psu.edu/repos/q2d2/qiime2__quality_control__evaluate_composition/qiime2__quality_control__evaluate_composition/.*:
    inherits: basic_docker_tool
  toolshed.g2.bx.psu.edu/repos/q2d2/qiime2__quality_control__evaluate_seqs/qiime2__quality_control__evaluate_seqs/.*:
    inherits: basic_docker_tool
  toolshed.g2.bx.psu.edu/repos/q2d2/qiime2__quality_control__evaluate_taxonomy/qiime2__quality_control__evaluate_taxonomy/.*:
    inherits: basic_docker_tool
  toolshed.g2.bx.psu.edu/repos/q2d2/qiime2__quality_control__exclude_seqs/qiime2__quality_control__exclude_seqs/.*:
    inherits: basic_docker_tool
  toolshed.g2.bx.psu.edu/repos/q2d2/qiime2__quality_control__filter_reads/qiime2__quality_control__filter_reads/.*:
    inherits: basic_docker_tool
  toolshed.g2.bx.psu.edu/repos/q2d2/qiime2__quality_filter__q_score/qiime2__quality_filter__q_score/.*:
    inherits: basic_docker_tool
  toolshed.g2.bx.psu.edu/repos/q2d2/qiime2__sample_classifier__classify_samples/qiime2__sample_classifier__classify_samples/.*:
    inherits: basic_docker_tool
  toolshed.g2.bx.psu.edu/repos/q2d2/qiime2__sample_classifier__classify_samples_from_dist/qiime2__sample_classifier__classify_samples_from_dist/.*:
    inherits: basic_docker_tool
  toolshed.g2.bx.psu.edu/repos/q2d2/qiime2__sample_classifier__classify_samples_ncv/qiime2__sample_classifier__classify_samples_ncv/.*:
    inherits: basic_docker_tool
  toolshed.g2.bx.psu.edu/repos/q2d2/qiime2__sample_classifier__confusion_matrix/qiime2__sample_classifier__confusion_matrix/.*:
    inherits: basic_docker_tool
  toolshed.g2.bx.psu.edu/repos/q2d2/qiime2__sample_classifier__fit_classifier/qiime2__sample_classifier__fit_classifier/.*:
    inherits: basic_docker_tool
  toolshed.g2.bx.psu.edu/repos/q2d2/qiime2__sample_classifier__fit_regressor/qiime2__sample_classifier__fit_regressor/.*:
    inherits: basic_docker_tool
  toolshed.g2.bx.psu.edu/repos/q2d2/qiime2__sample_classifier__heatmap/qiime2__sample_classifier__heatmap/.*:
    inherits: basic_docker_tool
  toolshed.g2.bx.psu.edu/repos/q2d2/qiime2__sample_classifier__metatable/qiime2__sample_classifier__metatable/.*:
    inherits: basic_docker_tool
  toolshed.g2.bx.psu.edu/repos/q2d2/qiime2__sample_classifier__predict_classification/qiime2__sample_classifier__predict_classification/.*:
    inherits: basic_docker_tool
  toolshed.g2.bx.psu.edu/repos/q2d2/qiime2__sample_classifier__predict_regression/qiime2__sample_classifier__predict_regression/.*:
    inherits: basic_docker_tool
  toolshed.g2.bx.psu.edu/repos/q2d2/qiime2__sample_classifier__regress_samples/qiime2__sample_classifier__regress_samples/.*:
    inherits: basic_docker_tool
  toolshed.g2.bx.psu.edu/repos/q2d2/qiime2__sample_classifier__regress_samples_ncv/qiime2__sample_classifier__regress_samples_ncv/.*:
    inherits: basic_docker_tool
  toolshed.g2.bx.psu.edu/repos/q2d2/qiime2__sample_classifier__scatterplot/qiime2__sample_classifier__scatterplot/.*:
    inherits: basic_docker_tool
  toolshed.g2.bx.psu.edu/repos/q2d2/qiime2__sample_classifier__split_table/qiime2__sample_classifier__split_table/.*:
    inherits: basic_docker_tool
  toolshed.g2.bx.psu.edu/repos/q2d2/qiime2__sample_classifier__summarize/qiime2__sample_classifier__summarize/.*:
    inherits: basic_docker_tool
  toolshed.g2.bx.psu.edu/repos/q2d2/qiime2__taxa__barplot/qiime2__taxa__barplot/.*:
    inherits: basic_docker_tool
  toolshed.g2.bx.psu.edu/repos/q2d2/qiime2__taxa__collapse/qiime2__taxa__collapse/.*:
    inherits: basic_docker_tool
  toolshed.g2.bx.psu.edu/repos/q2d2/qiime2__taxa__filter_seqs/qiime2__taxa__filter_seqs/.*:
    inherits: basic_docker_tool
  toolshed.g2.bx.psu.edu/repos/q2d2/qiime2__taxa__filter_table/qiime2__taxa__filter_table/.*:
    inherits: basic_docker_tool
  toolshed.g2.bx.psu.edu/repos/q2d2/qiime2__vsearch__cluster_features_closed_reference/qiime2__vsearch__cluster_features_closed_reference/.*:
    inherits: basic_docker_tool
  toolshed.g2.bx.psu.edu/repos/q2d2/qiime2__vsearch__cluster_features_de_novo/qiime2__vsearch__cluster_features_de_novo/.*:
    inherits: basic_docker_tool
  toolshed.g2.bx.psu.edu/repos/q2d2/qiime2__vsearch__cluster_features_open_reference/qiime2__vsearch__cluster_features_open_reference/.*:
    inherits: basic_docker_tool
  toolshed.g2.bx.psu.edu/repos/q2d2/qiime2__vsearch__dereplicate_sequences/qiime2__vsearch__dereplicate_sequences/.*:
    inherits: basic_docker_tool
  toolshed.g2.bx.psu.edu/repos/q2d2/qiime2__vsearch__fastq_stats/qiime2__vsearch__fastq_stats/.*:
    inherits: basic_docker_tool
  toolshed.g2.bx.psu.edu/repos/q2d2/qiime2__vsearch__merge_pairs/qiime2__vsearch__merge_pairs/.*:
    inherits: basic_docker_tool
  toolshed.g2.bx.psu.edu/repos/q2d2/qiime2__vsearch__uchime_denovo/qiime2__vsearch__uchime_denovo/.*:
    inherits: basic_docker_tool
  toolshed.g2.bx.psu.edu/repos/q2d2/qiime2__vsearch__uchime_ref/qiime2__vsearch__uchime_ref/.*:
    inherits: basic_docker_tool
  toolshed.g2.bx.psu.edu/repos/q2d2/qiime2_core__tools__export/qiime2_core__tools__export/.*:
    inherits: basic_docker_tool
  toolshed.g2.bx.psu.edu/repos/q2d2/qiime2_core__tools__import/qiime2_core__tools__import/.*:
    inherits: basic_docker_tool
  toolshed.g2.bx.psu.edu/repos/iuc/cherri_train/cherri_train/.*:
    inherits: basic_docker_tool
    cores: 10
    mem: 90

  toolshed.g2.bx.psu.edu/repos/iuc/cherri_eval/cherri_eval/.*:
    inherits: basic_docker_tool
    cores: 1
    mem: 20

  toolshed.g2.bx.psu.edu/repos/iuc/kraken2/kraken2/.*:
    cores: 2
    mem: 70

  toolshed.g2.bx.psu.edu/repos/nml/metaspades/metaspades/.*:
    cores: 2
    scheduling:
      accept:
        - pulsar
        - condor-tpv
    rules:
      - if: 0.05 <= input_size < 1
        cores: 8
        mem: 100
      - if: 1 <= input_size < 60
        cores: 16
        mem: 350
      - if: input_size >= 60
        fail: Too much data, please don't use Spades for this

  toolshed.g2.bx.psu.edu/repos/nml/spades/spades/.*:
    cores: 2
    rules:
      - if: 0.005 <= input_size < 1
        cores: 8
        mem: 100
      - if: 1 <= input_size < 2
        cores: 12
        mem: 200
      - if: 2 <= input_size < 20
        cores: 20
        mem: 350
        scheduling:
          prefer:
            - condor-tpv
      - if: input_size >= 20
        fail: Too much data, please don't use this tool for this.

  toolshed.g2.bx.psu.edu/repos/galaxy-australia/smudgeplot/smudgeplot/.*:
    cores: 8
    rules:
      - if: input_size < 1
        mem: 15
      - if: 1 <= input_size < 5
        mem: 75
      - if: 5 <= input_size < 10
        cores: 12
        mem: 150
      - if: 10 <= input_size < 15
        cores: 12
        mem: 225
      - if: 15 <= input_size < 20
        cores: 12
        mem: 300
      - if: 20 <= input_size < 25
        mem: 375
        cores: 16
      - if: input_size >= 25
        fail: Too much data, please check if the input is correct.

  toolshed.g2.bx.psu.edu/repos/devteam/freebayes/freebayes/.*:
    # see https://github.com/usegalaxy-eu/infrastructure-playbook/pull/881 for some numbers
    cores: 10
    mem: 9 + input_size * 1

  toolshed.g2.bx.psu.edu/repos/iuc/shovill/shovill/.*:
    inherits: toolshed.g2.bx.psu.edu/repos/nml/spades/spades/.*

  toolshed.g2.bx.psu.edu/repos/iuc/spades_rnaviralspades/spades_rnaviralspades/.*:
    inherits: toolshed.g2.bx.psu.edu/repos/nml/spades/spades/.*

  toolshed.g2.bx.psu.edu/repos/iuc/rnaspades/rnaspades/.*:
    inherits: toolshed.g2.bx.psu.edu/repos/nml/spades/spades/.*
  toolshed.g2.bx.psu.edu/repos/iuc/spades_plasmidspades/spades_plasmidspades/.*:
    inherits: toolshed.g2.bx.psu.edu/repos/nml/spades/spades/.*
  toolshed.g2.bx.psu.edu/repos/iuc/spades_metaviralspades/spades_metaviralspades/.*:
    inherits: toolshed.g2.bx.psu.edu/repos/nml/spades/spades/.*
  toolshed.g2.bx.psu.edu/repos/iuc/spades_metaplasmidspades/spades_metaplasmidspades/.*:
    inherits: toolshed.g2.bx.psu.edu/repos/nml/spades/spades/.*
  toolshed.g2.bx.psu.edu/repos/iuc/spades_coronaspades/spades_coronaspades/.*:
    cores: 10
    mem: 8
  toolshed.g2.bx.psu.edu/repos/iuc/spades_biosyntheticspades/spades_biosyntheticspades/.*:
    inherits: toolshed.g2.bx.psu.edu/repos/nml/spades/spades/.*

  # cactus suite
  toolshed.g2.bx.psu.edu/repos/galaxy-australia/cactus_cactus/cactus_cactus/.*:
    context:
      test_cores: 4
    cores: 20
    mem: 256
    scheduling:
      prefer:
        - condor-tpv
    params:
      singularity_enabled: true
  toolshed.g2.bx.psu.edu/repos/galaxy-australia/cactus_export/cactus_export/.*:
    params:
      singularity_enabled: true

  toolshed.g2.bx.psu.edu/repos/iuc/trinity/trinity/.*:
    cores: 8
    scheduling:
      prefer:
        - condor-tpv
    env:
      _JAVA_OPTIONS: -XX:MaxPermSize=2G -Xmx{int(mem)}G -Xms1G -Djava.io.tmpdir=/data/2/galaxy_db/tmp -Duser.home=/data/2/galaxy_db/tmp
    rules:
      - if: 0.1 <= input_size < 1
        cores: 20
        mem: 100
      - if: 1 <= input_size < 2
        cores: 30
        mem: 200
      - if: 2 <= input_size < 30
        cores: 60
        mem: 950
      - if: input_size >= 30
        fail:
          Too much data, we cannot support such large Trinity assemblies with our
          backend. Please use another server for your job.

  '.*mothur_.*':
    cores: 1
    mem: 90
    params:
      submit_requirements: 'GalaxyGroup == "compute_mothur"'
      docker_run_extra_arguments: --pids-limit 10000 --ulimit fsize=1000000000 --env TERM=vt100
      docker_volumes: "$_CONDOR_SCRATCH_DIR:rw,$job_directory:rw,$tool_directory:ro,$job_directory/outputs:rw,$working_directory:rw,/data/db/:ro,/data/dnb01/galaxy_db/:ro,/data/dnb02/galaxy_db/:ro,/data/dnb03/galaxy_db/:ro,/data/dnb05/galaxy_db/:ro,/data/dnb06/galaxy_db/:rw,/data/dnb07/galaxy_db/:rw,/data/dnb08/galaxy_db/:rw,/data/dnb-ds02/galaxy_db/:ro,/data/dp01/galaxy_db/:rw,/data/0/galaxy_db/:ro,/data/1/galaxy_db/:ro,/data/2/galaxy_db/:ro,/data/3/galaxy_db/:ro,/data/4/galaxy_db/:ro,/data/5/galaxy_import/galaxy_user_data/:ro,/data/6/galaxy_db/:ro,/data/7/galaxy_db/:ro,/usr/local/tools/:ro"
      docker_default_container_id: centos:8.3.2011
    scheduling:
      require:
        - docker
        # see https://github.com/galaxyproject/galaxy/issues/16121#issuecomment-1555153421
        ##- embedded-pulsar

  '.*mothur_classify_seqs.*':
    cores: 2
    mem: 20
    params:
      submit_requirements: 'GalaxyGroup == "compute_mothur"'
      docker_run_extra_arguments: --pids-limit 10000 --ulimit fsize=1000000000 --env TERM=vt100
      docker_volumes: "$_CONDOR_SCRATCH_DIR:rw,$job_directory:rw,$tool_directory:ro,$job_directory/outputs:rw,$working_directory:rw,/data/db/:ro,/data/dnb01/galaxy_db/:ro,/data/dnb02/galaxy_db/:ro,/data/dnb03/galaxy_db/:ro,/data/dnb05/galaxy_db/:ro,/data/dnb06/galaxy_db/:rw,/data/dnb07/galaxy_db/:rw,/data/dnb08/galaxy_db/:rw,/data/dnb-ds02/galaxy_db/:ro,/data/dp01/galaxy_db/:rw,/data/0/galaxy_db/:ro,/data/1/galaxy_db/:ro,/data/2/galaxy_db/:ro,/data/3/galaxy_db/:ro,/data/4/galaxy_db/:ro,/data/5/galaxy_import/galaxy_user_data/:ro,/data/6/galaxy_db/:ro,/data/7/galaxy_db/:ro,/usr/local/tools/:ro"
      docker_default_container_id: centos:8.3.2011
    scheduling:
      require:
        - docker
        # see https://github.com/galaxyproject/galaxy/issues/16121#issuecomment-1555153421
        ##- embedded-pulsar

  '.*bioext_bam2msa.*':
    params:
      docker_run_extra_arguments: --pids-limit 10000 --ulimit fsize=1000000000 --env TERM=vt100
      docker_volumes: "$_CONDOR_SCRATCH_DIR:rw,$job_directory:rw,$tool_directory:ro,$job_directory/outputs:rw,$working_directory:rw,/data/db/:ro,/data/dnb01/galaxy_db/:ro,/data/dnb02/galaxy_db/:ro,/data/dnb03/galaxy_db/:ro,/data/dnb05/galaxy_db/:ro,/data/dnb06/galaxy_db/:rw,/data/dnb07/galaxy_db/:rw,,/data/dnb08/galaxy_db/:rw,/data/dnb-ds02/galaxy_db/:ro,/data/dp01/galaxy_db/:rw,/data/0/galaxy_db/:ro,/data/1/galaxy_db/:ro,/data/2/galaxy_db/:ro,/data/3/galaxy_db/:ro,/data/4/galaxy_db/:ro,/data/5/galaxy_import/galaxy_user_data/:ro,/data/6/galaxy_db/:ro,/data/7/galaxy_db/:ro,/usr/local/tools/:ro"
      docker_default_container_id: centos:8.3.2011
    scheduling:
      require:
        - docker
        - embedded-pulsar

  'last_*':
    params:
      docker_run_extra_arguments: --pids-limit 10000 --ulimit fsize=1000000000 --env TERM=vt100
      docker_volumes: "$_CONDOR_SCRATCH_DIR:rw,$job_directory:rw,$tool_directory:ro,$job_directory/outputs:rw,$working_directory:rw,/data/db/:ro,/data/dnb01/galaxy_db/:ro,/data/dnb02/galaxy_db/:ro,/data/dnb03/galaxy_db/:ro,/data/dnb05/galaxy_db/:ro,/data/dnb06/galaxy_db/:rw,/data/dnb07/galaxy_db/:rw,/data/dp01/galaxy_db/:rw,/data/0/galaxy_db/:ro,/data/1/galaxy_db/:ro,/data/2/galaxy_db/:ro,/data/3/galaxy_db/:ro,/data/4/galaxy_db/:ro,/data/5/galaxy_import/galaxy_user_data/:ro,/data/6/galaxy_db/:ro,/data/7/galaxy_db/:ro,/usr/local/tools/:ro"
      docker_default_container_id: centos:8.3.2011
    scheduling:
      require:
        - docker
        - embedded-pulsar

  toolshed.g2.bx.psu.edu/repos/bgruening/blobtoolkit/blobtoolkit/.*:
    cores: 8
    mem: 20
    inherits: basic_docker_tool
    params:
      docker_run_extra_arguments: --user 999

  # 4GB is enough for most of the runs as it seems
  toolshed.g2.bx.psu.edu/repos/iuc/purge_dups/purge_dups/.*:
    cores: 1
    mem: 6

  toolshed.g2.bx.psu.edu/repos/devteam/picard/picard_MarkDuplicates/.*:
    cores: 8
    mem: 20
    inherits: basic_docker_tool
    params:
      docker_run_extra_arguments: --user 999
    env:
      _JAVA_OPTIONS: -Xmx{int(mem)}G -Xms1G

  toolshed.g2.bx.psu.edu/repos/bgruening/diamond/diamond/.*:
    cores: 6
    mem: 90
    rules:
      - if: input_size >= 30
        cores: 12
  toolshed.g2.bx.psu.edu/repos/bgruening/xchem_transfs_scoring/xchem_transfs_scoring/.*:
    scheduling:
      require:
        - docker
  toolshed.g2.bx.psu.edu/repos/bgruening/openduck_run_smd/openduck_run_smd/.*:
    env:
      docker_set_user: 1000
      docker_run_extra_arguments: '-e "OPENDUCK_GPU_PARAM=$OPENDUCK_GPU_PARAM" --gpus all'
    scheduling:
      require:
        - docker
  toolshed.g2.bx.psu.edu/repos/bgruening-util/stress_ng/stress_ng/.*:
    scheduling:
      require:
        - singularity
        - conda
  toolshed.g2.bx.psu.edu/repos/galaxyp/maxquant/maxquant/.*:
    scheduling:
      require:
        - singularity
  toolshed.g2.bx.psu.edu/repos/iuc/lumpy_prep/lumpy_prep/.*:
    scheduling:
      require:
        - singularity
        - conda
  # is there a way to avoid this
  ".*pcgr.*":
    mem: 16
    cores: 8
    env:
      GALAXY_PCGR_DIR: "/data/db/databases/pcgr"
    scheduling:
      require:
        - docker
  toolshed.g2.bx.psu.edu/repos/iuc/vardict_java/vardict_java/.*:
    scheduling:
      require:
        - singularity
        - conda
# Not for Pulsar, or is the file copied?
  toolshed.g2.bx.psu.edu/repos/climate/cds_essential_variability/cds_essential_variability/.*:
    env:
      COPERNICUS_CDSAPIRC_KEY_FILE: /data/db/data_managers/COPERNICUS_CDSAPIRC_KEY_FILE
  toolshed.g2.bx.psu.edu/repos/iuc/idr_download_by_ids/idr_download_by_ids/.*:
    scheduling:
      require:
        - singularity
        - conda
  toolshed.g2.bx.psu.edu/repos/imgteam/overlay_moving_and_fixed_image/ip_viz_overlay_moving_and_fixed_image/.*:
    cores: 8
  basic_numba_tool:
    env:
      NUMBA_CACHE_DIR: /data/2/galaxy_db/tmp
      OMP_NUM_THREADS: 4
      OPENBLAS_NUM_THREADS: 4
      MKL_NUM_THREADS: 4
      VECLIB_MAXIMUM_THREADS: 4
      NUMEXPR_NUM_THREADS: 4
      NUMBA_NUM_THREADS: 4
  toolshed.g2.bx.psu.edu/repos/computational-metabolomics/dimspy_process_scans/dimspy_process_scans/.*:
    inherits: basic_numba_tool
  toolshed.g2.bx.psu.edu/repos/computational-metabolomics/dimspy_replicate_filter/dimspy_replicate_filter/.*:
    inherits: basic_numba_tool
  toolshed.g2.bx.psu.edu/repos/computational-metabolomics/dimspy_align_samples/dimspy_align_samples/.*:
    inherits: basic_numba_tool
  toolshed.g2.bx.psu.edu/repos/galaxyp/openms_msgfplusadapter/MSGFPlusAdapter/.*:
    env:
      _JAVA_OPTIONS: -XX:MaxPermSize=2G -Xmx6G -Xms1G -Djava.io.tmpdir=/data/2/galaxy_db/tmp -Duser.home=/data/2/galaxy_db/tmp
  toolshed.g2.bx.psu.edu/repos/iracooke/msgfplus/msgfplus/.*:
    env:
      _JAVA_OPTIONS: -XX:MaxPermSize=2G -Xmx6G -Xms1G -Djava.io.tmpdir=/data/2/galaxy_db/tmp -Duser.home=/data/2/galaxy_db/tmp
  toolshed.g2.bx.psu.edu/repos/bgruening/repeat_masker/repeatmasker_wrapper/.*:
    rules:
      - if: helpers.tool_version_lt(tool, '4.1.5')
        env:
          RM_LIB_PATH: "/data/db/databases/dfam/3.4/"
      - if: helpers.tool_version_gte(tool, '4.1.5')
        cores: 4
  toolshed.g2.bx.psu.edu/repos/galaxyp/reactome_pathwaymatcher/reactome_pathwaymatcher/.*:
    env:
      _JAVA_OPTIONS: -XX:MaxPermSize=2G -Xmx17G -Xms1G -Djava.io.tmpdir=/data/2/galaxy_db/tmp

  toolshed.g2.bx.psu.edu/repos/iuc/bbtools_callvariants/bbtools_callvariants/.*:
    env:
      _JAVA_OPTIONS: -XX:MaxPermSize=2G -Xmx15G -Xms1G -Djava.io.tmpdir=/data/2/galaxy_db/tmp

  toolshed.g2.bx.psu.edu/repos/crs4/prokka/prokka/.*:
    env:
      _JAVA_OPTIONS: -XX:MaxPermSize=2G -Xmx15G -Xms1G -Djava.io.tmpdir=/data/2/galaxy_db/tmp

  toolshed.g2.bx.psu.edu/repos/devteam/picard/picard_SortSam/.*:
    env:
      _JAVA_OPTIONS: -Xmx4G -Xms1G -Djava.io.tmpdir=/data/2/galaxy_db/tmp

  toolshed.g2.bx.psu.edu/repos/galaxyp/peptideshaker/peptide_shaker/.*:
    env:
      _JAVA_OPTIONS: -XX:MaxPermSize=4G -Xmx120G -Xms4G -Djava.io.tmpdir=/data/2/galaxy_db/tmp

  toolshed.g2.bx.psu.edu/repos/iuc/migmap/migmap/.*:
    env:
      _JAVA_OPTIONS: -XX:MaxPermSize=6G -Xmx14G -Xms1G -Djava.io.tmpdir=/data/2/galaxy_db/tmp

  toolshed.g2.bx.psu.edu/repos/iuc/scanpy_cluster_reduce_dimension/scanpy_cluster_reduce_dimension/.*:
    inherits: basic_numba_tool

  toolshed.g2.bx.psu.edu/repos/iuc/scanpy_filter/scanpy_filter/.*:
    inherits: basic_numba_tool

  toolshed.g2.bx.psu.edu/repos/iuc/scanpy_inspect/scanpy_inspect/.*:
    inherits: basic_numba_tool

  toolshed.g2.bx.psu.edu/repos/iuc/scanpy_normalize/scanpy_normalize/.*:
    inherits: basic_numba_tool

  toolshed.g2.bx.psu.edu/repos/iuc/scanpy_remove_confounders/scanpy_remove_confounders/.*:
    inherits: basic_numba_tool

  toolshed.g2.bx.psu.edu/repos/iuc/scanpy_plot/scanpy_plot/.*:
    inherits: basic_numba_tool

  toolshed.g2.bx.psu.edu/repos/devteam/sam_merge/sam_merge2/.*:
    env:
      _JAVA_OPTIONS: -XX:MaxPermSize=2G -Xmx15G -Xms1G -Djava.io.tmpdir=/data/2/galaxy_db/tmp

  toolshed.g2.bx.psu.edu/repos/galaxyp/peptideshaker/search_gui/.*:
    env:
      _JAVA_OPTIONS: -XX:MaxPermSize=2G -Xmx6G -Xms1G -Djava.io.tmpdir=/data/2/galaxy_db/tmp -Duser.home=/data/2/galaxy_db/tmp

  toolshed.g2.bx.psu.edu/repos/pjbriggs/trimmomatic/trimmomatic/.*:
    env:
      _JAVA_OPTIONS: -XX:MaxPermSize=2G -Xmx6G -Xms1G -Djava.io.tmpdir=/data/2/galaxy_db/tmp -Duser.home=/data/2/galaxy_db/tmp

  toolshed.g2.bx.psu.edu/repos/iuc/unicycler/unicycler/.*:
    cores: 16
    mem: 90
    env:
      TERM: vt100
      _JAVA_OPTIONS: -XX:MaxPermSize=2G -Xmx6G -Xms1G -Djava.io.tmpdir=/data/2/galaxy_db/tmp -Duser.home=/data/2/galaxy_db/tmp

  toolshed.g2.bx.psu.edu/repos/imgteam/unzip/unzip/.*:
    scheduling:
      require:
        - singularity

  # Also on add_to_tpv_shared_db.yml but without NUMBA_CACHE_DIR
  toolshed.g2.bx.psu.edu/repos/iuc/gemini_inheritance/gemini_inheritance/.*:
    inherits: basic_numba_tool

  toolshed.g2.bx.psu.edu/repos/iuc/chira_map/chira_map/.*:
    scheduling:
      require:
        - singularity
        - conda

  toolshed.g2.bx.psu.edu/repos/iuc/chira_merge/chira_merge/.*:
    scheduling:
      require:
        - singularity
        - conda

  toolshed.g2.bx.psu.edu/repos/iuc/chira_quantify/chira_quantify/.*:
    scheduling:
      require:
        - singularity
        - conda

  toolshed.g2.bx.psu.edu/repos/iuc/chira_extract/chira_extract/.*:
    scheduling:
      require:
        - singularity
        - conda

  toolshed.g2.bx.psu.edu/repos/iuc/semibin/semibin/.*:
    mem: 16
    cores: 16

  toolshed.g2.bx.psu.edu/repos/iuc/circos/circos/.*:
    scheduling:
      require:
        - singularity

<<<<<<< HEAD
  toolshed.g2.bx.psu.edu/repos/galaxy-tools/braker3/braker3/.*:
    mem: 4
    cores: 6
    params:
      singularity_container_id_override: docker://teambraker/braker3:v.1.0.4
    scheduling:
      require:
        - singularity
=======
  toolshed.g2.bx.psu.edu/repos/iuc/checkm_taxonomy_wf/checkm_taxonomy_wf/.*:
    mem: 8
    cores: 8

  toolshed.g2.bx.psu.edu/repos/iuc/checkm_lineage_wf/checkm_lineage_wf/.*:
    mem: 16
    cores: 16
>>>>>>> 80144be2
<|MERGE_RESOLUTION|>--- conflicted
+++ resolved
@@ -1006,7 +1006,6 @@
       require:
         - singularity
 
-<<<<<<< HEAD
   toolshed.g2.bx.psu.edu/repos/galaxy-tools/braker3/braker3/.*:
     mem: 4
     cores: 6
@@ -1015,12 +1014,11 @@
     scheduling:
       require:
         - singularity
-=======
+
   toolshed.g2.bx.psu.edu/repos/iuc/checkm_taxonomy_wf/checkm_taxonomy_wf/.*:
     mem: 8
     cores: 8
 
   toolshed.g2.bx.psu.edu/repos/iuc/checkm_lineage_wf/checkm_lineage_wf/.*:
     mem: 16
-    cores: 16
->>>>>>> 80144be2
+    cores: 16