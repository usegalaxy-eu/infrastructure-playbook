--- conflicted
+++ resolved
@@ -533,12 +533,8 @@
     gpus: 1
     cores: 1
     params:
-<<<<<<< HEAD
-      docker_run_extra_arguments: ' --gpus all --shm-size 16g '
       docker_env_CUDA_VISIBLE_DEVICES: "$_CONDOR_AssignedGPUs"
-=======
       docker_run_extra_arguments: ' --gpus all --shm-size 16g --env CUDA_VISIBLE_DEVICES=$_CONDOR_AssignedGPUs '
->>>>>>> 5330d951
     context:
       exclude_gpu_models: ["Tesla V100-PCIE-32GB"]
       include_gpu_models: ["NVIDIA L40S", "Tesla T4"]
