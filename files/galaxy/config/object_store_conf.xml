<?xml version="1.0"?>
<object_store type="distributed" id="primary" order="0">
    <backends>
        <backend id="files1" type="disk" weight="0" store_by="id">
            <files_dir path="/data/1/galaxy_db/files"/>
            <extra_dir type="temp" path="/data/2/galaxy_db/tmp"/>
            <extra_dir type="job_work" path="/data/jwd/main"/>
        </backend>
        <backend id="files2" type="disk" weight="0" store_by="id">
            <files_dir path="/data/2/galaxy_db/files"/>
            <extra_dir type="temp" path="/data/2/galaxy_db/tmp"/>
            <extra_dir type="job_work" path="/data/jwd/main"/>
        </backend>
        <backend id="files3" type="disk" weight="0" store_by="id">
            <files_dir path="/data/3/galaxy_db/files"/>
            <extra_dir type="temp" path="/data/2/galaxy_db/tmp"/>
            <extra_dir type="job_work" path="/data/jwd/main"/>
        </backend>
        <backend id="files4" type="disk" weight="0" store_by="id">
            <files_dir path="/data/4/galaxy_db/files"/>
            <extra_dir type="temp" path="/data/2/galaxy_db/tmp"/>
            <extra_dir type="job_work" path="/data/jwd/main"/>
        </backend>
        <backend id="files6" type="disk" weight="0" store_by="id">
            <files_dir path="/data/6/galaxy_db/files"/>
            <extra_dir type="temp" path="/data/2/galaxy_db/tmp"/>
            <extra_dir type="job_work" path="/data/jwd/main"/>
        </backend>
        <backend id="files7" type="disk" weight="0" store_by="id">
            <files_dir path="/data/7/galaxy_db/files"/>
            <extra_dir type="temp" path="/data/2/galaxy_db/tmp"/>
            <extra_dir type="job_work" path="/data/jwd/main"/>
        </backend>
        <backend id="files8" type="disk" weight="0" store_by="id" name="University of Freiburg Isilon storage (id=files8)">
            <description>
This ObjectStore is suitable as long-term storage of Galaxy objects. The Galaxy team
does not routinely automatically purge datasets from this ObjectStore.

## storage description

The Isilon storage consists of 32 storage nodes, with redundant backend switches and a
total capacity of the central storage system is now at 3,66 PiB
(equals approx. 4,12 Petabyte, or 5,88 Mio. CDs with a standard memory of 700 MB).

The storage consists of 16 Gen6 type A200 storage nodes and 16 Gen5 type X410 nodes.

<div align="center">
    <table width="100%" border="0">
        <tr>
        <td width="50%" align="center">
            <img src="https://raw.githubusercontent.com/usegalaxy-eu/website/master/assets/media/storage/IMG_1512.jpg" width="90%" />
        </td><td width="50%" align="center">
            <img src="https://raw.githubusercontent.com/usegalaxy-eu/website/master/assets/media/storage/IMG_1507.jpg" width="50%" />
        </td>
        </tr>
    </table>
</div>
            </description>
            <files_dir path="/data/dnb01/galaxy_db/files"/>
            <extra_dir type="temp" path="/data/dnb02/galaxy_db/tmp"/>
            <extra_dir type="job_work" path="/data/dnb03/galaxy_db/job_working_directory"/>
        </backend>
        <backend id="files9" type="disk" weight="0" store_by="id" name="University of Freiburg Isilon storage (id=files9)">
            <description>
This ObjectStore is suitable as long-term storage of Galaxy objects. The Galaxy team
does not routinely automatically purge datasets from this ObjectStore.

## storage description

The Isilon storage consists of 32 storage nodes, with redundant backend switches and a
total capacity of the central storage system is now at 3,66 PiB
(equals approx. 4,12 Petabyte, or 5,88 Mio. CDs with a standard memory of 700 MB).

The storage consists of 16 Gen6 type A200 storage nodes and 16 Gen5 type X410 nodes.

<div align="center">
    <table width="100%" border="0">
        <tr>
        <td width="50%" align="center">
            <img src="https://raw.githubusercontent.com/usegalaxy-eu/website/master/assets/media/storage/IMG_1512.jpg" width="90%" />
        </td><td width="50%" align="center">
            <img src="https://raw.githubusercontent.com/usegalaxy-eu/website/master/assets/media/storage/IMG_1507.jpg" width="50%" />
        </td>
        </tr>
    </table>
</div>
            </description>
            <files_dir path="/data/dnb02/galaxy_db/files"/>
            <extra_dir type="temp" path="/data/dnb02/galaxy_db/tmp"/>
            <extra_dir type="job_work" path="/data/dnb03/galaxy_db/job_working_directory"/>
        </backend>
<<<<<<< HEAD
        <backend id="files10" type="disk" weight="1" store_by="uuid" name="University of Freiburg Isilon storage (id=files10)">
            <description>
This ObjectStore is suitable as long-term storage of Galaxy objects. The Galaxy team
does not routinely automatically purge datasets from this ObjectStore.

## storage description

The Isilon storage consists of 32 storage nodes, with redundant backend switches and a
total capacity of the central storage system is now at 3,66 PiB
(equals approx. 4,12 Petabyte, or 5,88 Mio. CDs with a standard memory of 700 MB).

The storage consists of 16 Gen6 type A200 storage nodes and 16 Gen5 type X410 nodes.

<div align="center">
    <table width="100%" border="0">
        <tr>
        <td width="50%" align="center">
            <img src="https://raw.githubusercontent.com/usegalaxy-eu/website/master/assets/media/storage/IMG_1512.jpg" width="90%" />
        </td><td width="50%" align="center">
            <img src="https://raw.githubusercontent.com/usegalaxy-eu/website/master/assets/media/storage/IMG_1507.jpg" width="50%" />
        </td>
        </tr>
    </table>
</div>
            </description>
=======
        <backend id="files10" type="disk" weight="0" store_by="uuid">
>>>>>>> d326853f
            <files_dir path="/data/dnb03/galaxy_db/files"/>
            <extra_dir type="temp" path="/data/dnb02/galaxy_db/tmp"/>
            <extra_dir type="job_work" path="/data/dnb03/galaxy_db/job_working_directory"/>
        </backend>
        <backend id="files11" type="disk" weight="1" store_by="uuid">
            <files_dir path="/data/dnb05/galaxy_db/files"/>
            <extra_dir type="temp" path="/data/jwd/tmp"/>
            <extra_dir type="job_work" path="/data/jwd/main"/>
        </backend>
        <backend id="secondary" type="disk" weight="0" store_by="id">
            <files_dir path="/data/0/galaxy_db/files"/>
            <extra_dir type="temp" path="/data/2/galaxy_db/tmp"/>
            <extra_dir type="job_work" path="/data/jwd/main"/>
        </backend>
    </backends>
</object_store><|MERGE_RESOLUTION|>--- conflicted
+++ resolved
@@ -89,8 +89,7 @@
             <extra_dir type="temp" path="/data/dnb02/galaxy_db/tmp"/>
             <extra_dir type="job_work" path="/data/dnb03/galaxy_db/job_working_directory"/>
         </backend>
-<<<<<<< HEAD
-        <backend id="files10" type="disk" weight="1" store_by="uuid" name="University of Freiburg Isilon storage (id=files10)">
+        <backend id="files10" type="disk" weight="0" store_by="uuid" name="University of Freiburg Isilon storage (id=files10)">
             <description>
 This ObjectStore is suitable as long-term storage of Galaxy objects. The Galaxy team
 does not routinely automatically purge datasets from this ObjectStore.
@@ -115,9 +114,6 @@
     </table>
 </div>
             </description>
-=======
-        <backend id="files10" type="disk" weight="0" store_by="uuid">
->>>>>>> d326853f
             <files_dir path="/data/dnb03/galaxy_db/files"/>
             <extra_dir type="temp" path="/data/dnb02/galaxy_db/tmp"/>
             <extra_dir type="job_work" path="/data/dnb03/galaxy_db/job_working_directory"/>
